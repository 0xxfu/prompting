--- conflicted
+++ resolved
@@ -50,58 +50,32 @@
     ]
 
     def __init__(self, llm_pipeline, context, create_reference=True):
-<<<<<<< HEAD
-
 
         self.name = "question-answering"
         self.desc = "get help on answering a question"
         self.goal = "to get the answer to the following question"
-=======
         self.cleaning_pipeline = [
             dict(name="remove_quotes"),
             dict(name="prune_ending"),
             dict(name="remove_roles"),
         ]
->>>>>>> cc3c1ee0
 
         self.context = context
 
         self.query_system_prompt = QUERY_SYSTEM_PROMPT
-<<<<<<< HEAD
         self.query_prompt = QUERY_PROMPT_TEMPLATE.format(
             context = self.context["text"]
         )
         self.query = self.generate_query(llm_pipeline)
-=======
-        self.query_prompt = QUERY_PROMPT_TEMPLATE.format(context=self.context["text"])
 
-        query = self.generate_query(llm=llm_pipeline, clean=True)
->>>>>>> cc3c1ee0
 
         self.reference_system_prompt = REFERENCE_SYSTEM_PROMPT
         self.reference_prompt = REFERENCE_PROMPT_TEMPLATE.format(
             context = self.context["text"], question = self.query
         )
         if create_reference:
-<<<<<<< HEAD
             self.reference = self.generate_reference(llm_pipeline)
 
         self.topic = self.context["title"]
         self.subtopic = self.context["categories"][0]
         self.tags = self.context["categories"]
-=======
-            reference = self.generate_reference(llm=llm_pipeline, clean=True)
-        else:
-            reference = None
-
-        super().__init__(
-            name="question-answering",
-            desc="get help on answering a question",
-            goal="to get the answer to the following question",
-            query=query,
-            reference=reference,
-            topic=self.context["title"],
-            subtopic=self.context["categories"][0],
-            tags=self.context["categories"],
-        )
->>>>>>> cc3c1ee0
