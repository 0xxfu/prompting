from dataclasses import dataclass
from prompting.tasks import Task

# TODO: introduce criteria for the query and reference answer (length, layout, etc.) and make these arguments
# TODO

# Used to instruct the LLM to provide a good query when given a context
QUERY_SYSTEM_PROMPT = """\
You are a question-generating expert, focusing on delivering comprehensive and accurate questions with depth and clarity. The questions you generate should be based on the context that is provided.
You will maintain a neutral tone in your questions.
You will adhere to a word limit of 50 words for each question.
"""

# Used to obtain the query (which is a question about the context)
QUERY_PROMPT_TEMPLATE = """\
Ask a specific question about the following context:

#Context:
{context}
"""

# Used to instruct the LLM to provide a good answer to the query when given a context
REFERENCE_SYSTEM_PROMPT = """\
You are a question-answering expert, focusing on delivering comprehensive and accurate responses with depth and clarity.
You will maintain a neutral tone in your explanations.
You will adhere to a word limit of 150 words for each response. Where applicable, include references to credible sources to support your answers.
"""

# Used to obtain reference answer
REFERENCE_PROMPT_TEMPLATE = """\
Answer the question you will receive in detail, utilizing the following context.

#Context:
{context}

# Question:
{question}
"""


@dataclass
class QuestionAnsweringTask(Task):
    name = "question-answering"
    desc = "get help on answering a question"
    goal = "to get the answer to the following question"

    reward_definition = [
        dict(name="rouge", ngram="rouge-1", metric="f", weight=0.5),
        dict(name="relevance", weight=0.5),
    ]
    penalty_definition = [
        dict(name="rouge", ngram="rouge-1", metric="f", weight=0.5),
    ]

    cleaning_pipeline = [
        dict(name="remove_quotes"),
        dict(name="prune_ending"),
        dict(name="remove_roles"),
    ]

    def __init__(self, llm_pipeline, context, create_reference=True):
<<<<<<< HEAD

=======
>>>>>>> 4b0d76f4
        self.context = context

        self.query_system_prompt = QUERY_SYSTEM_PROMPT
        self.query_prompt = QUERY_PROMPT_TEMPLATE.format(context=context.content)
        self.query = self.generate_query(llm_pipeline)

        self.reference_system_prompt = REFERENCE_SYSTEM_PROMPT
        self.reference_prompt = REFERENCE_PROMPT_TEMPLATE.format(
            context=context.content, question=self.query
        )
        if create_reference:
            self.reference = self.generate_reference(llm_pipeline)

        self.topic = context.title
        self.subtopic = context.topic
        self.tags = context.tags<|MERGE_RESOLUTION|>--- conflicted
+++ resolved
@@ -59,10 +59,6 @@
     ]
 
     def __init__(self, llm_pipeline, context, create_reference=True):
-<<<<<<< HEAD
-
-=======
->>>>>>> 4b0d76f4
         self.context = context
 
         self.query_system_prompt = QUERY_SYSTEM_PROMPT
