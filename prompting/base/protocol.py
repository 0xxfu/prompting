--- conflicted
+++ resolved
@@ -61,23 +61,6 @@
         allow_mutation=False,
     )
 
-<<<<<<< HEAD
-    target_model: Optional[str] = pydantic.Field(
-        None,
-        title="Target Model",
-        description="The model the miner should use for generations. If none, the miner should respond with whatever he thinks is best.",
-        allow_mutation=False,
-    )
-
-    seed: Optional[int] = pydantic.Field(
-        None,
-        title="Seed",
-        description="The seed for that the miner must use for generations. This is only used in combination with the target_model.",
-        allow_mutation=False,
-    )
-
-=======
->>>>>>> cdaf5f7d
     roles: List[str] = pydantic.Field(
         ...,
         title="Roles",
