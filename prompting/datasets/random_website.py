import random
from typing import Optional

import trafilatura
from loguru import logger

# from duckduckgo_search import DDGS
from prompting.base.duckduckgo_patch import PatchedDDGS
from prompting.datasets.utils import ENGLISH_WORDS
from shared.base import BaseDataset, Context, DatasetEntry
from shared.settings import shared_settings

MAX_CHARS = 5000


class DDGDatasetEntry(DatasetEntry):
    search_term: str
    website_url: str = None
    website_content: str = None


class DDGDataset(BaseDataset):
    english_words: list[str] = None

    def search_random_term(self, retries: int = 3) -> tuple[Optional[str], Optional[list[dict[str, str]]]]:
<<<<<<< HEAD
        ddg = PatchedDDGS(proxy=shared_settings.PROXY_URL, verify=False)
        for _ in range(retries):
            random_words = " ".join(random.sample(ENGLISH_WORDS, 4))
            try:
=======
        try:
            ddg = PatchedDDGS(proxy=shared_settings.PROXY_URL, verify=False)
            for _ in range(retries):
                random_words = " ".join(random.sample(ENGLISH_WORDS, 3))
>>>>>>> cb5f6f1f
                results = list(ddg.text(random_words))
                if results:
                    return random_words, results
            except Exception as ex:
                logger.error(f"Failed to get search results from DuckDuckGo: {ex}")
        return None, None

    @staticmethod
    def extract_website_content(url: str) -> Optional[str]:
        try:
            website = trafilatura.fetch_url(url)
            extracted = trafilatura.extract(website)
            return extracted[:MAX_CHARS] if extracted else None
        except Exception as ex:
            logger.error(f"Failed to extract content from website {url}: {ex}")

    def next(self) -> Optional[DDGDatasetEntry]:
        search_term, results = self.search_random_term(retries=5)
        if not results:
            return None
        website_url = results[0]["href"]
        website_content = self.extract_website_content(website_url)
        if not website_content or len(website_content) == 0:
            logger.error(f"Failed to extract content from website {website_url}")
            return None

        return DDGDatasetEntry(search_term=search_term, website_url=website_url, website_content=website_content)

    def get(self) -> Optional[DDGDatasetEntry]:
        return self.next()

    def random(self) -> Context:
        return self.next()<|MERGE_RESOLUTION|>--- conflicted
+++ resolved
@@ -23,17 +23,10 @@
     english_words: list[str] = None
 
     def search_random_term(self, retries: int = 3) -> tuple[Optional[str], Optional[list[dict[str, str]]]]:
-<<<<<<< HEAD
         ddg = PatchedDDGS(proxy=shared_settings.PROXY_URL, verify=False)
         for _ in range(retries):
-            random_words = " ".join(random.sample(ENGLISH_WORDS, 4))
+            random_words = " ".join(random.sample(ENGLISH_WORDS, 3))
             try:
-=======
-        try:
-            ddg = PatchedDDGS(proxy=shared_settings.PROXY_URL, verify=False)
-            for _ in range(retries):
-                random_words = " ".join(random.sample(ENGLISH_WORDS, 3))
->>>>>>> cb5f6f1f
                 results = list(ddg.text(random_words))
                 if results:
                     return random_words, results
