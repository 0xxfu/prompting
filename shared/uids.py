import random
from typing import Literal

import numpy as np
from loguru import logger

from shared import settings

shared_settings = settings.shared_settings


def check_uid_availability(
    uid: int,
    coldkeys: set = None,
    ips: set = None,
) -> bool:
    """Check if uid is available. The UID should be available if it is serving and has less than vpermit_tao_limit stake
    Args:
        metagraph (:obj: bt.metagraph.Metagraph): Metagraph object
        uid (int): uid to be checked
        vpermit_tao_limit (int): Validator permit tao limit
        coldkeys (set): Set of coldkeys to exclude
        ips (set): Set of ips to exclude
    Returns:
        bool: True if uid is available, False otherwise
    """
    metagraph = shared_settings.METAGRAPH
    # Filter non serving axons.
    if not metagraph.axons[uid].is_serving:
        # logger.debug(f"uid: {uid} is not serving")
        return False

    # Filter validator permit > 1024 stake.
    if metagraph.validator_permit[uid] and metagraph.S[uid] > shared_settings.NEURON_VPERMIT_TAO_LIMIT:
<<<<<<< HEAD
        # logger.debug(
        #     f"uid: {uid} has vpermit and stake ({metagraph.S[uid]}) > {shared_settings.NEURON_VPERMIT_TAO_LIMIT}"
        # )
        # logger.debug(
        #     f"uid: {uid} has vpermit and stake ({metagraph.S[uid]}) > {shared_settings.NEURON_VPERMIT_TAO_LIMIT}"
        # )
=======
>>>>>>> d0f0fd2e
        return False

    if coldkeys and metagraph.axons[uid].coldkey in coldkeys:
        return False

    if ips and metagraph.axons[uid].ip in ips:
        return False

    # Available otherwise.
    return True


def get_random_uids(k: int | None = 10**6, exclude: list[int] = None, own_uid: int | None = None) -> np.ndarray:
    """Returns k available random uids from the metagraph.
    Args:
        k (int): Number of uids to return.
        exclude (List[int]): List of uids to exclude from the random sampling.
    Returns:
        uids (torch.LongTensor): Randomly sampled available uids.
    Notes:
        If `k` is larger than the number of available `uids`, set `k` to the number of available `uids`.
    """
    if shared_settings.TEST and shared_settings.TEST_MINER_IDS:
        return np.array(random.sample(shared_settings.TEST_MINER_IDS, min(len(shared_settings.TEST_MINER_IDS), k)))
    candidate_uids = []
    coldkeys = set()
    ips = set()
    for uid in range(shared_settings.METAGRAPH.n.item()):
        if uid == own_uid:
            continue

        uid_is_available = check_uid_availability(
            uid,
            coldkeys,
            ips,
        )
        if not uid_is_available:
            continue

        if shared_settings.NEURON_QUERY_UNIQUE_COLDKEYS:
            coldkeys.add(shared_settings.METAGRAPH.axons[uid].coldkey)

        if shared_settings.NEURON_QUERY_UNIQUE_IPS:
            ips.add(shared_settings.METAGRAPH.axons[uid].ip)

        if exclude is None or uid not in exclude:
            candidate_uids.append(uid)

    # Check if candidate_uids contain enough for querying, if not grab all avaliable uids
    if 0 < len(candidate_uids) < k:
        logger.warning(
            f"Requested {k} uids but only {len(candidate_uids)} were available. To disable this warning reduce the sample size (--neuron.sample_size)"
        )
        return np.array(candidate_uids).astype(int)
    elif len(candidate_uids) >= k:
        return np.array(random.sample(candidate_uids, k)).astype(int)
    else:
        raise ValueError(f"No eligible uids were found. Cannot return {k} uids")


def get_top_incentive_uids(k: int, vpermit_tao_limit: int) -> np.ndarray:
    miners_uids = list(map(int, filter(lambda uid: check_uid_availability(uid), shared_settings.METAGRAPH.uids)))

    # Builds a dictionary of uids and their corresponding incentives.
    all_miners_incentives = {
        "miners_uids": miners_uids,
        "incentives": list(map(lambda uid: shared_settings.METAGRAPH.I[uid], miners_uids)),
    }

    # Zip the uids and their corresponding incentives into a list of tuples.
    uid_incentive_pairs = list(zip(all_miners_incentives["miners_uids"], all_miners_incentives["incentives"]))

    # Sort the list of tuples by the incentive value in descending order.
    uid_incentive_pairs_sorted = sorted(uid_incentive_pairs, key=lambda x: x[1], reverse=True)

    # Extract the top uids.
    top_k_uids = [uid for uid, incentive in uid_incentive_pairs_sorted[:k]]

    return list(np.array(top_k_uids).astype(int))
    # return [int(k) for k in top_k_uids]


def get_uids(
    sampling_mode: Literal["random", "top_incentive", "all"],
    k: int | None = None,
    exclude: list[int] = [],
    own_uid: int | None = None,
) -> np.ndarray:
    if shared_settings.TEST and shared_settings.TEST_MINER_IDS:
        return random.sample(
            list(np.array(shared_settings.TEST_MINER_IDS).astype(int)),
            min(len(shared_settings.TEST_MINER_IDS), k or 10**6),
        )
    if sampling_mode == "random":
        return get_random_uids(k=k, exclude=exclude or [])
    if sampling_mode == "top_incentive":
        vpermit_tao_limit = shared_settings.NEURON_VPERMIT_TAO_LIMIT
        return get_top_incentive_uids(k=k, vpermit_tao_limit=vpermit_tao_limit)
    if sampling_mode == "all":
        return [int(uid) for uid in shared_settings.METAGRAPH.uids if (uid != own_uid and check_uid_availability(uid))]<|MERGE_RESOLUTION|>--- conflicted
+++ resolved
@@ -32,15 +32,6 @@
 
     # Filter validator permit > 1024 stake.
     if metagraph.validator_permit[uid] and metagraph.S[uid] > shared_settings.NEURON_VPERMIT_TAO_LIMIT:
-<<<<<<< HEAD
-        # logger.debug(
-        #     f"uid: {uid} has vpermit and stake ({metagraph.S[uid]}) > {shared_settings.NEURON_VPERMIT_TAO_LIMIT}"
-        # )
-        # logger.debug(
-        #     f"uid: {uid} has vpermit and stake ({metagraph.S[uid]}) > {shared_settings.NEURON_VPERMIT_TAO_LIMIT}"
-        # )
-=======
->>>>>>> d0f0fd2e
         return False
 
     if coldkeys and metagraph.axons[uid].coldkey in coldkeys:
