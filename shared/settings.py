import sys

# Need to delete logging from modules and load in standard python logging
if "logging" in sys.modules:
    del sys.modules["logging"]
current_directory = sys.path.pop(0)
import logging

sys.path.insert(0, current_directory)

import os
from functools import cached_property
from typing import Any, Literal, Optional

import bittensor as bt
import dotenv
from loguru import logger
from pydantic import Field, model_validator
from pydantic_settings import BaseSettings

from shared.misc import cached_property_with_expiration

logging.getLogger("requests").setLevel(logging.WARNING)
logging.getLogger("urllib3").setLevel(logging.WARNING)
logging.getLogger("httpx").setLevel(logging.WARNING)


class SharedSettings(BaseSettings):
    _instance: Optional["SharedSettings"] = None
    _instance_mode: Optional[str] = None

    mode: Literal["api", "validator", "miner", "mock"] = Field("validator", env="MODE")
    MOCK: bool = False
    NO_BACKGROUND_THREAD: bool = True
    SAVE_PATH: Optional[str] = Field("./storage", env="SAVE_PATH")

    # W&B.
    WANDB_ON: bool = Field(True, env="WANDB_ON")
    WANDB_ENTITY: Optional[str] = Field("macrocosmos", env="WANDB_ENTITY")
    WANDB_PROJECT_NAME: Optional[str] = Field("prompting-validators", env="WANDB_PROJECT_NAME")
    WANDB_RUN_STEP_LENGTH: int = Field(100, env="WANDB_RUN_STEP_LENGTH")
    WANDB_API_KEY: Optional[str] = Field(None, env="WANDB_API_KEY")
    WANDB_OFFLINE: bool = Field(False, env="WANDB_OFFLINE")
    WANDB_NOTES: str = Field("", env="WANDB_NOTES")
    MAX_WANDB_DURATION: int = 24

    # Neuron.
    NEURON_EPOCH_LENGTH: int = Field(100, env="NEURON_EPOCH_LENGTH")
    NEURON_DEVICE: str | None = Field("cuda", env="NEURON_DEVICE")
    NEURON_GPUS: int = Field(1, env="NEURON_GPUS")

    # Logging.
    LOGGING_DONT_SAVE_EVENTS: bool = Field(True, env="LOGGING_DONT_SAVE_EVENTS")
    LOG_WEIGHTS: bool = Field(False, env="LOG_WEIGHTS")

    # Neuron parameters.
    NEURON_TIMEOUT: int = Field(20, env="NEURON_TIMEOUT")
    INFERENCE_TIMEOUT: int = Field(60, env="INFERENCE_TIMEOUT")
    NEURON_DISABLE_SET_WEIGHTS: bool = Field(False, env="NEURON_DISABLE_SET_WEIGHTS")
    NEURON_MOVING_AVERAGE_ALPHA: float = Field(0.1, env="NEURON_MOVING_AVERAGE_ALPHA")
    NEURON_DECAY_ALPHA: float = Field(0.001, env="NEURON_DECAY_ALPHA")
    NEURON_AXON_OFF: bool = Field(False, env="NEURON_AXON_OFF")
    NEURON_VPERMIT_TAO_LIMIT: int = Field(4096, env="NEURON_VPERMIT_TAO_LIMIT")
    NEURON_QUERY_UNIQUE_COLDKEYS: bool = Field(False, env="NEURON_QUERY_UNIQUE_COLDKEYS")
    NEURON_QUERY_UNIQUE_IPS: bool = Field(False, env="NEURON_QUERY_UNIQUE_IPS")
    NEURON_FORWARD_MAX_TIME: int = Field(240, env="NEURON_FORWARD_MAX_TIME")
    NEURON_MAX_TOKENS: int = Field(512, env="NEURON_MAX_TOKENS")
    REWARD_STEEPNESS: float = Field(0.7, env="STEEPNESS")

    # Organic.
    ORGANIC_TIMEOUT: int = Field(30, env="ORGANIC_TIMEOUT")
    ORGANIC_SAMPLE_SIZE: int = Field(5, env="ORGANIC_SAMPLE_SIZE")
    ORGANIC_REUSE_RESPONSE_DISABLED: bool = Field(False, env="ORGANIC_REUSE_RESPONSE_DISABLED")
    ORGANIC_REFERENCE_MAX_TOKENS: int = Field(1024, env="ORGANIC_REFERENCE_MAX_TOKENS")
    ORGANIC_SYNTH_REWARD_SCALE: float = Field(1.0, env="ORGANIC_SYNTH_REWARD_SCALE")
    ORGANIC_SET_WEIGHTS_ENABLED: bool = Field(True, env="ORGANIC_SET_WEIGHTS_ENABLED")
    ORGANIC_DISABLED: bool = Field(False, env="ORGANIC_DISABLED")
    ORGANIC_TRIGGER_FREQUENCY: int = Field(120, env="ORGANIC_TRIGGER_FREQUENCY")
    ORGANIC_TRIGGER_FREQUENCY_MIN: int = Field(5, env="ORGANIC_TRIGGER_FREQUENCY_MIN")
    ORGANIC_TRIGGER: str = Field("seconds", env="ORGANIC_TRIGGER")
    ORGANIC_SCALING_FACTOR: int = Field(1, env="ORGANIC_SCALING_FACTOR")
    TASK_QUEUE_LENGTH_THRESHOLD: int = Field(10, env="TASK_QUEUE_LENGTH_THRESHOLD")
    SCORING_QUEUE_LENGTH_THRESHOLD: int = Field(10, env="SCORING_QUEUE_LENGTH_THRESHOLD")
    HF_TOKEN: Optional[str] = Field(None, env="HF_TOKEN")
    DEPLOY_VALIDATOR: bool = Field(True, env="DEPLOY_VALDITAOR")

    # ==== API =====
<<<<<<< HEAD
    # Hotkey used to run api, defaults to Macrocosmos
    API_HOTKEY: str = Field("5Cg5QgjMfRqBC6bh8X4PDbQi7UzVRn9eyWXsB8gkyfppFPPy", env = "API_HOTKEY")
=======
    # API key used to access validator organic scoring mechanism (both .env.validator and .env.api).
    SCORING_KEY: str | None = Field(None, env="SCORING_KEY")
    # Scoring request rate limit in seconds.
    SCORING_RATE_LIMIT_SEC: float = Field(0.5, env="SCORING_RATE_LIMIT_SEC")
    # Scoring queue threshold when rate-limit start to kick in, used to query validator API with scoring requests.
    SCORING_QUEUE_API_THRESHOLD: int = Field(5, env="SCORING_QUEUE_API_THRESHOLD")
>>>>>>> dc02c71f

    # Validator scoring API (.env.validator).
    DEPLOY_SCORING_API: bool = Field(True, env="DEPLOY_SCORING_API")
    SCORING_API_PORT: int = Field(8094, env="SCORING_API_PORT")
<<<<<<< HEAD
=======
    SCORING_ADMIN_KEY: str | None = Field(None, env="SCORING_ADMIN_KEY")
    SCORE_ORGANICS: bool = Field(False, env="SCORE_ORGANICS")
    WORKERS: int = Field(2, env="WORKERS")
>>>>>>> dc02c71f

    # API Management (.env.api).
    API_PORT: int = Field(8005, env="API_PORT")
    API_HOST: str = Field("0.0.0.0", env="API_HOST")
    # Validator scoring API address.
    VALIDATOR_API: str = Field("0.0.0.0:8094", env="VALIDATOR_API")
    # Default SN1 API address
    DEFAULT_SN1_API: str = Field("http://sn1.api.macrocosmos.ai:11198/v1", env="DEFAULT_SN1_API")
    # File with keys used to access API.
    API_KEYS_FILE: str = Field("api_keys.json", env="API_KEYS_FILE")
    # Admin key used to generate API keys.
    ADMIN_KEY: str | None = Field(None, env="ADMIN_KEY")
    # ==============

    # Additional Validator Fields.
    NETUID: Optional[int] = Field(61, env="NETUID")
    TEST: bool = False
    OPENAI_API_KEY: Optional[str] = Field(None, env="OPENAI_API_KEY")
    WALLET_NAME: Optional[str] = Field(None, env="WALLET_NAME")
    HOTKEY: Optional[str] = Field(None, env="HOTKEY")
    AXON_PORT: Optional[int] = Field(None, env="AXON_PORT")
    ORGANIC_WHITELIST_HOTKEY: Optional[str] = Field(
        "5F4tQyWrhfGVcNhoqeiNsR6KjD4wMZ2kfhLj4oHYuyHbZAc3", env="ORGANIC_WHITELIST_HOTKEY"
    )
    TEST_MINER_IDS: list[int] = Field([], env="TEST_MINER_IDS")
    SUBTENSOR_NETWORK: Optional[str] = Field(None, env="SUBTENSOR_NETWORK")
    MAX_ALLOWED_VRAM_GB: int = Field(62, env="MAX_ALLOWED_VRAM_GB")
    LLM_MAX_MODEL_LEN: int = Field(4096, env="LLM_MAX_MODEL_LEN")
    PROXY_URL: Optional[str] = Field(None, env="PROXY_URL")
    LLM_MODEL: str = Field("hugging-quants/Meta-Llama-3.1-70B-Instruct-AWQ-INT4", env="LLM_MODEL")
    SAMPLING_PARAMS: dict[str, Any] = {
        "temperature": 0.7,
        "top_p": 0.95,
        "top_k": 50,
        "max_new_tokens": 512,
        "do_sample": True,
    }
    MINER_LLM_MODEL: Optional[str] = Field(None, env="MINER_LLM_MODEL")
    LLM_MODEL_RAM: float = Field(70, env="LLM_MODEL_RAM")
    OPENAI_API_KEY: str | None = Field(None, env="OPENAI_API_KEY")
    SN19_API_KEY: str | None = Field(None, env="SN19_API_KEY")
    SN19_API_URL: str | None = Field(None, env="SN19_API_URL")
    GPT_MODEL_CONFIG: dict[str, dict[str, Any]] = {
        "gpt-3.5-turbo": {
            "context_window": 16_385,
            "max_tokens": 4096,
            "vision": False,
            "score": 100,
            "upgrade": "gpt-4-turbo",
            "input_token_cost": 0.0005,
            "output_token_cost": 0.0015,
        },
        "gpt-4-turbo": {
            "context_window": 128_000,
            "max_tokens": 4096,
            "vision": True,
            "score": 200,
            "upgrade": "gpt-4o",
            "input_token_cost": 0.01,
            "output_token_cost": 0.03,
        },
        "gpt-4o": {
            "context_window": 128_000,
            "max_tokens": 4096,
            "vision": True,
            "score": 300,
            "input_token_cost": 0.005,
            "output_token_cost": 0.015,
        },
    }
    model_config = {"frozen": True, "arbitrary_types_allowed": False}

    @model_validator(mode="before")
    def validate_mode(cls, v):
        if v["mode"] == "api":
            if not dotenv.load_dotenv(".env.api"):
                logger.warning("No .env.api file found. Please create one.")
            if not os.getenv("SCORING_KEY"):
                logger.warning(
                    "No SCORING_KEY found in .env.api file. You must add a scoring key that will allow us to forward miner responses to the validator for scoring."
                )
        elif v["mode"] == "miner":
            if not dotenv.load_dotenv(".env.miner"):
                logger.warning("No .env.miner file found. Please create one.")
        elif v["mode"] == "validator":
            if not dotenv.load_dotenv(".env.validator"):
                logger.warning("No .env.validator file found. Please create one.")

        return v

    @classmethod
    def load_env_file(cls, mode: Literal["miner", "validator", "mock", "api"]):
        """Load the appropriate .env file based on the mode."""
        if mode == "miner":
            dotenv_file = ".env.miner"
        elif mode == "validator":
            dotenv_file = ".env.validator"
        # For mock testing, still make validator env vars available where possible.
        elif mode == "mock":
            dotenv_file = ".env.validator"
        elif mode == "api":
            dotenv_file = ".env.api"
        else:
            raise ValueError(f"Invalid mode: {mode}")

        if dotenv_file:
            if not dotenv.load_dotenv(dotenv.find_dotenv(filename=dotenv_file)):
                logger.warning(
                    f"No {dotenv_file} file found. The use of args when running a {mode} will be deprecated "
                    "in the near future."
                )

    @classmethod
    def load(cls, mode: Literal["miner", "validator", "mock", "api"]) -> "SharedSettings":
        """Load or retrieve the Settings instance based on the mode."""
        if cls._instance is not None and cls._instance_mode == mode:
            return cls._instance
        else:
            cls.load_env_file(mode)
            cls._instance = cls(mode=mode)
            cls._instance_mode = mode
            return cls._instance

    @model_validator(mode="before")
    def complete_settings(cls, values: dict[str, Any]) -> dict[str, Any]:
        mode = values["mode"]
        netuid = values.get("NETUID", 61)
        if netuid is None:
            raise ValueError("NETUID must be specified")
        values["TEST"] = netuid != 1
        if values.get("TEST_MINER_IDS"):
            values["TEST_MINER_IDS"] = str(values["TEST_MINER_IDS"]).split(",")
        if mode == "mock":
            values["MOCK"] = True
            values["NEURON_DEVICE"] = "cpu"
            logger.info("Running in mock mode. Bittensor objects will not be initialized.")
            return values

        return values

    @cached_property
    def WALLET(self):
        wallet_name = self.WALLET_NAME  # or config().wallet.name
        hotkey = self.HOTKEY  # or config().wallet.hotkey
        logger.info(f"Instantiating wallet with name: {wallet_name}, hotkey: {hotkey}")
        return bt.wallet(name=wallet_name, hotkey=hotkey)

    @cached_property
    def SUBTENSOR(self) -> bt.subtensor:
        subtensor_network = self.SUBTENSOR_NETWORK or os.environ.get("SUBTENSOR_NETWORK", "local")
        # bt_config = config()
        if subtensor_network.lower() == "local":
            subtensor_network = os.environ.get("SUBTENSOR_CHAIN_ENDPOINT")  # bt_config.subtensor.chain_endpoint or
        else:
            subtensor_network = subtensor_network.lower()  # bt_config.subtensor.network or
        logger.info(f"Instantiating subtensor with network: {subtensor_network}")
        return bt.subtensor(network=subtensor_network)

    @cached_property_with_expiration(expiration_seconds=1200)
    def METAGRAPH(self) -> bt.metagraph:
        logger.info(f"Instantiating metagraph with NETUID: {self.NETUID}")
        return self.SUBTENSOR.metagraph(netuid=self.NETUID)

    @cached_property
    def UID(self) -> int:
        return self.METAGRAPH.hotkeys.index(self.WALLET.hotkey.ss58_address)

    @cached_property
    def DENDRITE(self) -> bt.dendrite:
        logger.info(f"Instantiating dendrite with wallet: {self.WALLET}")
        return bt.dendrite(wallet=self.WALLET)


shared_settings: Optional[SharedSettings] = None
try:
    shared_settings = SharedSettings.load(mode="mock")
    pass
except Exception as e:
    logger.exception(f"Error loading settings: {e}")
    shared_settings = None
logger.info("Shared settings loaded.")<|MERGE_RESOLUTION|>--- conflicted
+++ resolved
@@ -85,27 +85,19 @@
     DEPLOY_VALIDATOR: bool = Field(True, env="DEPLOY_VALDITAOR")
 
     # ==== API =====
-<<<<<<< HEAD
     # Hotkey used to run api, defaults to Macrocosmos
     API_HOTKEY: str = Field("5Cg5QgjMfRqBC6bh8X4PDbQi7UzVRn9eyWXsB8gkyfppFPPy", env = "API_HOTKEY")
-=======
-    # API key used to access validator organic scoring mechanism (both .env.validator and .env.api).
-    SCORING_KEY: str | None = Field(None, env="SCORING_KEY")
     # Scoring request rate limit in seconds.
     SCORING_RATE_LIMIT_SEC: float = Field(0.5, env="SCORING_RATE_LIMIT_SEC")
     # Scoring queue threshold when rate-limit start to kick in, used to query validator API with scoring requests.
     SCORING_QUEUE_API_THRESHOLD: int = Field(5, env="SCORING_QUEUE_API_THRESHOLD")
->>>>>>> dc02c71f
 
     # Validator scoring API (.env.validator).
     DEPLOY_SCORING_API: bool = Field(True, env="DEPLOY_SCORING_API")
     SCORING_API_PORT: int = Field(8094, env="SCORING_API_PORT")
-<<<<<<< HEAD
-=======
     SCORING_ADMIN_KEY: str | None = Field(None, env="SCORING_ADMIN_KEY")
     SCORE_ORGANICS: bool = Field(False, env="SCORE_ORGANICS")
     WORKERS: int = Field(2, env="WORKERS")
->>>>>>> dc02c71f
 
     # API Management (.env.api).
     API_PORT: int = Field(8005, env="API_PORT")
