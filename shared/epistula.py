import asyncio
import json
import random
import time
from hashlib import sha256
from math import ceil
from typing import Annotated, Any, AsyncGenerator, Dict, List, Optional
from uuid import uuid4

import bittensor as bt
import httpx
import openai
from httpx import Timeout
from loguru import logger
from openai.types.chat import ChatCompletion
from openai.types.chat.chat_completion import Choice
from openai.types.chat.chat_completion_message import ChatCompletionMessage
from substrateinterface import Keypair

from prompting.llms.utils import model_factory
from shared import settings
from shared.dendrite import SynapseStreamResult

shared_settings = settings.shared_settings

# from openai.types import Com


def verify_signature(
    signature, body: bytes, timestamp, uuid, signed_for, signed_by, now
) -> Optional[Annotated[str, "Error Message"]]:
    if not isinstance(signature, str):
        return "Invalid Signature"
    timestamp = int(timestamp)
    if not isinstance(timestamp, int):
        return "Invalid Timestamp"
    if not isinstance(signed_by, str):
        return "Invalid Sender key"
    if not isinstance(signed_for, str):
        return "Invalid receiver key"
    if not isinstance(uuid, str):
        return "Invalid uuid"
    if not isinstance(body, bytes):
        return "Body is not of type bytes"
    ALLOWED_DELTA_MS = 8000
    keypair = Keypair(ss58_address=signed_by)
    if timestamp + ALLOWED_DELTA_MS < now:
        return "Request is too stale"
    message = f"{sha256(body).hexdigest()}.{uuid}.{timestamp}.{signed_for}"
    verified = keypair.verify(message, signature)
    if not verified:
        return "Signature Mismatch"
    return None


def generate_header(
    hotkey: Keypair,
    body_bytes: Dict[str, Any],
    signed_for: Optional[str] = None,
) -> Dict[str, Any]:
    timestamp = round(time.time() * 1000)
    timestampInterval = ceil(timestamp / 1e4) * 1e4
    uuid = str(uuid4())
    headers = {
        "Epistula-Version": "2",
        "Epistula-Timestamp": str(timestamp),
        "Epistula-Uuid": uuid,
        "Epistula-Signed-By": hotkey.ss58_address,
        "Epistula-Request-Signature": "0x"
        + hotkey.sign(f"{sha256(body_bytes).hexdigest()}.{uuid}.{timestamp}.{signed_for or ''}").hex(),
    }
    if signed_for:
        headers["Epistula-Signed-For"] = signed_for
        headers["Epistula-Secret-Signature-0"] = "0x" + hotkey.sign(str(timestampInterval - 1) + "." + signed_for).hex()
        headers["Epistula-Secret-Signature-1"] = "0x" + hotkey.sign(str(timestampInterval) + "." + signed_for).hex()
        headers["Epistula-Secret-Signature-2"] = "0x" + hotkey.sign(str(timestampInterval + 1) + "." + signed_for).hex()
        headers.update(json.loads(body_bytes))
    return headers


def create_header_hook(hotkey, axon_hotkey, timeout_seconds=20):
    async def add_headers(request: httpx.Request):
        for key, header in generate_header(hotkey, request.read(), axon_hotkey).items():
            if key not in ["messages", "model", "stream"]:
                request.headers[key] = str(header)
        request.headers["X-Client-Timeout"] = str(timeout_seconds)
        return request

    return add_headers


async def merged_stream(responses: list[AsyncGenerator]):
    streams = [response.__aiter__() for response in responses if not isinstance(response, Exception)]
    pending = {}
    for stream in streams:
        try:
            task = asyncio.create_task(stream.__anext__())
            pending[task] = stream
        except StopAsyncIteration:
            continue  # Skip empty streams

    while pending:
        done, _ = await asyncio.wait(pending.keys(), return_when=asyncio.FIRST_COMPLETED)
        for task in done:
            stream = pending.pop(task)
            try:
                result = task.result()
                yield result
                # Schedule the next item from the same stream
                next_task = asyncio.create_task(stream.__anext__())
                pending[next_task] = stream
            except StopAsyncIteration:
                # Stream is exhausted
                pass
            except Exception as e:
                logger.error(f"Error while streaming: {e}")


async def query_miners(
    uids, body: dict[str, Any], timeout_seconds: int = shared_settings.NEURON_TIMEOUT
) -> list[SynapseStreamResult]:
    try:
        tasks = []
        for uid in uids:
            try:
                response = asyncio.wait_for(
                    asyncio.create_task(
                        make_openai_query(shared_settings.METAGRAPH, shared_settings.WALLET, timeout_seconds, body, uid)
                    ),
                    timeout=timeout_seconds,
                )
            except asyncio.TimeoutError:
                logger.error(f"Timeout exceeded while querying miner {uid}")
                response = Exception(f"Timeout exceeded while querying miner {uid}")
            tasks.append(response)

        responses = await asyncio.gather(*tasks, return_exceptions=True)

        results = []
        for response, uid in zip(responses, uids):
            if isinstance(response, Exception):
                results.append(SynapseStreamResult(exception=str(response)))
            elif isinstance(response, tuple) and isinstance(response[0], ChatCompletion):
                results.append(
                    SynapseStreamResult(
                        uid=uid,
                        response=response[0],
                        accumulated_chunks=response[1],
                        accumulated_chunks_timings=response[2],
                        accumulated_chunk_dicts_raw=response[3],
                    )
                )
            else:
                logger.error(f"Unknown response type: {response}")
                results.append(SynapseStreamResult(uid=uid, exception=f"Unknown response type: {response}"))
        return results
    except Exception as e:
        logger.exception(f"Error in query_miners: {e}")
        return []


async def query_availabilities(uids, task_config, model_config):
    """Query the availability of the miners"""
    availability_dict = {"task_availabilities": task_config, "llm_model_availabilities": model_config}
    # Query the availability of the miners
    try:
        tasks = []
        for uid in uids:
            tasks.append(
                asyncio.create_task(
                    handle_availability(
                        shared_settings.METAGRAPH,
                        availability_dict,
                        uid,
                    )
                )
            )
        responses: List[SynapseStreamResult] = await asyncio.gather(*tasks)
        return responses

    except Exception as e:
        logger.error(f"Error in availability call: {e}")
        return []


async def handle_availability(
    metagraph: "bt.NonTorchMetagraph",
    request: Dict[str, Any],
    uid: int,
) -> Dict[str, bool]:
    try:
        axon_info = metagraph.axons[uid]
        url = f"http://{axon_info.ip}:{axon_info.port}/availability"

        timeout = httpx.Timeout(shared_settings.NEURON_TIMEOUT, connect=5, read=5)

        async with httpx.AsyncClient(timeout=timeout) as client:
            response = await client.post(url, json=request)

        response.raise_for_status()
        return response.json()

    except Exception:
        return {}


async def make_openai_query(
    metagraph: "bt.NonTorchMetagraph",
    wallet: "bt.wallet",
    timeout_seconds: int,
    body: dict[str, Any],
    uid: int,
    stream: bool = False,
) -> tuple[ChatCompletion, list, list] | AsyncGenerator:
    body["seed"] = body.get("seed", random.randint(0, 1000000))
    axon_info = metagraph.axons[uid]
    miner = openai.AsyncOpenAI(
        base_url=f"http://{axon_info.ip}:{axon_info.port}/v1",
        api_key="Apex",
        max_retries=0,
        timeout=Timeout(timeout_seconds, connect=5, read=timeout_seconds - 5),
        http_client=openai.DefaultAsyncHttpxClient(
            event_hooks={
                "request": [create_header_hook(wallet.hotkey, axon_info.hotkey, timeout_seconds=timeout_seconds)]
            }
        ),
    )
    extra_body = {k: v for k, v in body.items() if k not in ["messages", "model"]}
    body["messages"] = model_factory(body.get("model")).format_messages(body["messages"])
    start_time = time.perf_counter()
    chat = await miner.chat.completions.create(
        # model=None,
        model=body.get("model", None),
        messages=body["messages"],
        stream=True,
        extra_body=extra_body,
    )
    if stream:
        return chat
    else:
        choices = []
        chunks = []
        chunk_timings = []
<<<<<<< HEAD
        chunk_dicts_raw = []
=======
        last_finish_reason = None  # Only track the finish reason of the last chunk

>>>>>>> 0a5abd2e
        async for chunk in chat:
            if not chunk.choices:
                continue
            for i, choice in enumerate(chunk.choices):
                if i >= len(choices):
                    choices.append("")
                if choice.delta.content:
                    choices[i] += choice.delta.content
                # Save finish reason from the last chunk, safely handling the attribute
                if hasattr(choice, "finish_reason") and choice.finish_reason is not None:
                    last_finish_reason = choice.finish_reason
            if chunk.choices[0].delta.content:
                chunks.append(chunk.choices[0].delta.content)
                chunk_timings.append(time.perf_counter() - start_time)
<<<<<<< HEAD
                chunk_dicts_raw.append(chunk)
=======

>>>>>>> 0a5abd2e
        choices = [
            Choice(
                index=i,
                message=ChatCompletionMessage(content=choice, role="assistant"),
                finish_reason=last_finish_reason or "stop",  # Use the captured finish_reason or fallback to "stop"
            )
            for i, choice in enumerate(choices)
        ]
        # TODO: We need to find a better way to do this instead of sometimes returning a tuple and sometimes not, but for now this has to do
        return (
            ChatCompletion(
                id=str(uuid4()),
                choices=choices,
                created=int(time.time()),
                model=body.get("model") or "",
                object="chat.completion",
                service_tier=None,
                system_fingerprint=None,
                usage=None,
            ),
            chunks,
            chunk_timings,
            chunk_dicts_raw,
        )


# async def handle_inference(
#     metagraph: "bt.NonTorchMetagraph",
#     wallet: "bt.wallet",
#     body: Dict[str, Any],
#     uid: int,
#     stream: bool = False,
#     timeout_seconds: int = shared_settings.NEURON_TIMEOUT,
# ) -> SynapseStreamResult:
#     exception = None
#     chunks = []
#     chunk_timings = []
#     try:
#         start_time = time.time()
#         axon_info = metagraph.axons[uid]
#         miner = openai.AsyncOpenAI(
#             base_url=f"http://{axon_info.ip}:{axon_info.port}/v1",
#             api_key="Apex",
#             max_retries=0,
#             timeout=Timeout(timeout_seconds, connect=5, read=10),
#             http_client=openai.DefaultAsyncHttpxClient(
#                 event_hooks={
#                     "request": [create_header_hook(wallet.hotkey, axon_info.hotkey, timeout_seconds=timeout_seconds)]
#                 }
#             ),
#         )
#         payload = json.loads(body)
#         chat = await miner.chat.completions.create(
#             messages=payload["messages"],
#             model=payload["model"],
#             stream=True,
#             extra_body={k: v for k, v in payload.items() if k not in ["messages", "model"]},
#         )
#         if not stream:
#             async for chunk in chat:
#                 if chunk.choices[0].delta and chunk.choices[0].delta.content:
#                     chunks.append(chunk.choices[0].delta.content)
#                     chunk_timings.append(time.time() - start_time)
#     except openai.APIConnectionError as e:
#         logger.trace(f"Miner {uid} failed request: {e}")
#         exception = str(e)
#     except Exception as e:
#         logger.trace(f"Unknown Error when sending to miner {uid}: {e}")
#         exception = str(e)
#     finally:
#         if exception is None:
#             status_code = 200
#             status_message = "Success"
#         elif isinstance(exception, openai.APIConnectionError):
#             status_code = 502
#             status_message = exception
#         else:
#             status_code = 500
#             status_message = exception

#     if stream:
#         return chat
#     else:
#         try:
#             return SynapseStreamResult(
#                 accumulated_chunks=chunks,
#                 accumulated_chunks_timings=chunk_timings,
#                 uid=uid,
#                 exception=exception,
#                 status_code=status_code,
#                 status_message=status_message,
#             )
#         except Exception as e:
#             logger.error(f"Couldn't create SynapseStreamResult: {e}")
#             return SynapseStreamResult(
#                 accumulated_chunks=[],
#                 accumulated_chunks_timings=[],
#                 uid=uid,
#                 exception=f"Exception thrown validator-side: {str(e)}",
#                 status_code=500,
#                 status_message="Exception thrown validator-side",
#             )<|MERGE_RESOLUTION|>--- conflicted
+++ resolved
@@ -241,12 +241,9 @@
         choices = []
         chunks = []
         chunk_timings = []
-<<<<<<< HEAD
+        last_finish_reason = None  # Only track the finish reason of the last chunk
+
         chunk_dicts_raw = []
-=======
-        last_finish_reason = None  # Only track the finish reason of the last chunk
-
->>>>>>> 0a5abd2e
         async for chunk in chat:
             if not chunk.choices:
                 continue
@@ -261,11 +258,7 @@
             if chunk.choices[0].delta.content:
                 chunks.append(chunk.choices[0].delta.content)
                 chunk_timings.append(time.perf_counter() - start_time)
-<<<<<<< HEAD
                 chunk_dicts_raw.append(chunk)
-=======
-
->>>>>>> 0a5abd2e
         choices = [
             Choice(
                 index=i,
