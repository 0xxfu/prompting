[tool.poetry]
name = "prompting"
<<<<<<< HEAD
version = "2.13.2"
=======
version = "2.14.0"
>>>>>>> 8d975755
description = "Subnetwork 1 runs on Bittensor and is maintained by Macrocosmos. It's an effort to create decentralised AI"
authors = ["Kalei Brady, Dmytro Bobrenko, Felix Quinque, Steffen Cruz"]
readme = "README.md"

[tool.poetry.group.dev.dependencies]
ipykernel = "^6.29.5"

[tool.black]
line-length = 120
target-version = ['py310']
include = '\.pyi?$'
exclude = '''
/(
    \.git
| \.hg
| \.mypy_cache
| \.tox
| \.venv
| _build
| buck-out
| build
)/
'''

[tool.flake8]
max-line-length = 120
extend-ignore = "D203,E203,E251,E266,E302,E305,E401,E402,E501,F401,F403,W503"
exclude = ".git,__pycache__,dist,.venv,venv,*/lib/python*/site-packages,*/lib64/python*/site-packages"
# TODO: Decrease to at least 10 (prompting/weight_setting/weight_setter.py).
max-complexity = 13

[tool.isort]
atomic = true
profile = "black"
line_length = 120
skip_gitignore = true

[tool.ruff]
# Exclude a variety of commonly ignored directories.
exclude = [
    ".bzr",
    ".direnv",
    ".eggs",
    ".git",
    ".git-rewrite",
    ".hg",
    ".ipynb_checkpoints",
    ".mypy_cache",
    ".nox",
    ".pants.d",
    ".pyenv",
    ".pytest_cache",
    ".pytype",
    ".ruff_cache",
    ".svn",
    ".tox",
    ".venv",
    ".vscode",
    "__pypackages__",
    "_build",
    "buck-out",
    "build",
    "dist",
    "node_modules",
    "site-packages",
    ".venv",
    "venv",
]

# Same as Black.
line-length = 120
indent-width = 4
target-version = "py310"

[tool.ruff.lint]
# Enable Pyflakes (`F`) and a subset of the pycodestyle (`E`)  codes by default.
# Unlike Flake8, Ruff doesn't enable pycodestyle warnings (`W`) or
# McCabe complexity (`C901`) by default.
select = ["C9", "E4", "E7", "E9", "F"]
# Ignore "Module top level import" due to the settings initialization.
ignore = ["E402"]

# Allow fix for all enabled rules (when `--fix`) is provided.
fixable = ["ALL"]
unfixable = []

# Allow unused variables when underscore-prefixed.
dummy-variable-rgx = "^(_+|(_+[a-zA-Z0-9_]*[a-zA-Z0-9]+?))$"

[tool.ruff.format]
# Like Black, use double quotes for strings.
quote-style = "double"

# Like Black, indent with spaces, rather than tabs.
indent-style = "space"

# Like Black, respect magic trailing commas.
skip-magic-trailing-comma = false

# Like Black, automatically detect the appropriate line ending.
line-ending = "auto"

# Enable auto-formatting of code examples in docstrings. Markdown,
# reStructuredText code/literal blocks and doctests are all supported.
#
# This is currently disabled by default, but it is planned for this
# to be opt-out in the future.
docstring-code-format = false

# Set the line length limit used when formatting code snippets in
# docstrings.
#
# This only has an effect when the `docstring-code-format` setting is
# enabled.
docstring-code-line-length = "dynamic"

[tool.ruff.lint.mccabe]
# TODO: Decrease to at least 10 (prompting/weight_setting/weight_setter.py).
max-complexity = 13

[tool.poetry.dependencies]
python = ">=3.10 <3.11"
transformers = "^4.46.3"
mathgenerator = {git = "https://github.com/synapse-alpha/mathgenerator.git", rev = "main"}
sympy = "^1.13.0"
tqdm = "^4.66.4"
requests = "^2.32.3"
numpy = "^2.0.1"
bittensor = "8.3.1"
pydantic = "^2.8.2"
rouge = "^1.0.1"
torch = "2.5.1"
wandb = "^0.17.4"
starlette = "^0.37.2"
openai = "^1.35.13"
bs4 = "^0.0.2"
wikipedia = "1.4.0"
deprecated = "^1.2.14"
pandas = "^2.2.1"
datasets = "^3.1.0"
python-dotenv = "^1.0.1"
pre-commit = "^3.7.1"
ruff = "^0.5.2"
flake8 = "^7.1.0"
black = "23.7.0"
pytest = "^8.3.1"
angle-emb = "0.4.3"
organic-scoring = {git = "https://github.com/macrocosm-os/organic-scoring.git", rev = "main"}
autoawq = "0.2.0"
loguru = "^0.7.2"
duckduckgo-search = "^6.2.12"
trafilatura = "^1.12.1"
pydantic-settings = "^2.5.2"
huggingface-hub = "^0.25.2"
accelerate = "^1.1.1"
pillow = "^11.0.0"
torchvision = "^0.20.1"
tiktoken = "^0.8.0"
tenacity = "^9.0.0"
isort = "^5.13.2"

[build-system]
requires = ["poetry-core"]
build-backend = "poetry.core.masonry.api"<|MERGE_RESOLUTION|>--- conflicted
+++ resolved
@@ -1,10 +1,6 @@
 [tool.poetry]
 name = "prompting"
-<<<<<<< HEAD
-version = "2.13.2"
-=======
 version = "2.14.0"
->>>>>>> 8d975755
 description = "Subnetwork 1 runs on Bittensor and is maintained by Macrocosmos. It's an effort to create decentralised AI"
 authors = ["Kalei Brady, Dmytro Bobrenko, Felix Quinque, Steffen Cruz"]
 readme = "README.md"
