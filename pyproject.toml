[tool.poetry]
name = "prompting"
version = "2.5"
description = "Subnetwork 1 runs on Bittensor and is maintained by Macrocosmos. It's an effort to create decentralised AI"
authors = ["Kalei Brady, Dmytro Bobrenko, Felix Quinque, Steffen Cruz"]
readme = "README.md"

[tool.black]
line-length = 120
target-version = ['py310']
include = '\.pyi?$'
exclude = '''
/(
    \.git
| \.hg
| \.mypy_cache
| \.tox
| \.venv
| _build
| buck-out
| build
)/
'''

[tool.flake8]
max-line-length = 120
extend-ignore = ["D203", "E203", "E251", "E266", "E302", "E305", "E401", "E402", "E501", "F401", "F403", "W503"]
exclude = [".git", "__pycache__", "dist"]
max-complexity = 10

[tool.isort]
atomic = true
profile = "black"
line_length = 120
skip_gitignore = true

[tool.ruff]
# Exclude a variety of commonly ignored directories.
exclude = [
    ".bzr",
    ".direnv",
    ".eggs",
    ".git",
    ".git-rewrite",
    ".hg",
    ".ipynb_checkpoints",
    ".mypy_cache",
    ".nox",
    ".pants.d",
    ".pyenv",
    ".pytest_cache",
    ".pytype",
    ".ruff_cache",
    ".svn",
    ".tox",
    ".venv",
    ".vscode",
    "__pypackages__",
    "_build",
    "buck-out",
    "build",
    "dist",
    "node_modules",
    "site-packages",
    "venv",
]

# Same as Black.
line-length = 120
indent-width = 4
target-version = "py310"

[tool.ruff.lint]
# Enable Pyflakes (`F`) and a subset of the pycodestyle (`E`)  codes by default.
# Unlike Flake8, Ruff doesn't enable pycodestyle warnings (`W`) or
# McCabe complexity (`C901`) by default.
select = ["E4", "E7", "E9", "F"]
ignore = []

# Allow fix for all enabled rules (when `--fix`) is provided.
fixable = ["ALL"]
unfixable = []

# Allow unused variables when underscore-prefixed.
dummy-variable-rgx = "^(_+|(_+[a-zA-Z0-9_]*[a-zA-Z0-9]+?))$"

[tool.ruff.format]
# Like Black, use double quotes for strings.
quote-style = "double"

# Like Black, indent with spaces, rather than tabs.
indent-style = "space"

# Like Black, respect magic trailing commas.
skip-magic-trailing-comma = false

# Like Black, automatically detect the appropriate line ending.
line-ending = "auto"

# Enable auto-formatting of code examples in docstrings. Markdown,
# reStructuredText code/literal blocks and doctests are all supported.
#
# This is currently disabled by default, but it is planned for this
# to be opt-out in the future.
docstring-code-format = false

# Set the line length limit used when formatting code snippets in
# docstrings.
#
# This only has an effect when the `docstring-code-format` setting is
# enabled.
docstring-code-line-length = "dynamic"

[tool.poetry.dependencies]
python = ">=3.9 <3.11"
transformers = "4.43.3"
mathgenerator = {git = "https://github.com/synapse-alpha/mathgenerator.git", rev = "main"}
sympy = "^1.13.0"
tqdm = "^4.66.4"
requests = "^2.32.3"
numpy = "1.22.4"
bittensor = {git = "https://github.com/opentensor/bittensor.git", rev = "release/7.1.2"}
pydantic = "^2.8.2"
rouge = "^1.0.1"
torch = "2.3.1"
wandb = "^0.17.4"
starlette = "^0.37.2"
openai = "^1.35.13"
bs4 = "^0.0.2"
wikipedia = "1.4.0"
deprecated = "^1.2.14"
pandas = "2.2.1"
datasets = "2.14.6"
langchain = "0.2.3"
argostranslate = "^1.9.6"
langchain-core = "0.2.19"
python-dotenv = "^1.0.1"
pre-commit = "^3.7.1"
ruff = "^0.5.2"
flake8 = "^7.1.0"
black = "^24.4.2"
pytest = "^8.3.1"
angle-emb = "0.4.3"

# optional dependencies for some services to run
<<<<<<< HEAD
vllm = { version = "0.4.3", optional = true }
=======
vllm = { version = "0.5.3.post1", optional = true }
angle-emb = { version = "0.4.3", optional = true }
>>>>>>> e46c0cc1
organic-scoring = {git = "https://github.com/macrocosm-os/organic-scoring.git", rev = "main", optional = true}

[tool.poetry.extras]
validator = ["vllm", "organic-scoring"]

[build-system]
requires = ["poetry-core"]
build-backend = "poetry.core.masonry.api"<|MERGE_RESOLUTION|>--- conflicted
+++ resolved
@@ -143,12 +143,8 @@
 angle-emb = "0.4.3"
 
 # optional dependencies for some services to run
-<<<<<<< HEAD
-vllm = { version = "0.4.3", optional = true }
-=======
 vllm = { version = "0.5.3.post1", optional = true }
-angle-emb = { version = "0.4.3", optional = true }
->>>>>>> e46c0cc1
+
 organic-scoring = {git = "https://github.com/macrocosm-os/organic-scoring.git", rev = "main", optional = true}
 
 [tool.poetry.extras]
