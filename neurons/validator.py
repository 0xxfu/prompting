import asyncio
import multiprocessing as mp
import sys
import time

import loguru
import torch
import wandb

# ruff: noqa: E402
from shared import settings

shared_settings = settings.shared_settings
settings.shared_settings = settings.SharedSettings.load(mode="validator")


from prompting.llms.utils import GPUInfo

# Add a handler to write logs to a file
loguru.logger.add("logfile.log", rotation="1000 MB", retention="10 days", level="DEBUG")
from loguru import logger

torch.multiprocessing.set_start_method("spawn", force=True)

NEURON_SAMPLE_SIZE = 100  # TODO: Should add this to constants.py


def create_loop_process(task_queue, scoring_queue, reward_events):
    async def spawn_loops(task_queue, scoring_queue, reward_events):
        # ruff: noqa: E402
        wandb.setup()
        from shared import settings

        settings.shared_settings = settings.SharedSettings.load(mode="validator")

        from prompting.llms.model_manager import model_scheduler
        from prompting.miner_availability.miner_availability import availability_checking_loop
        from prompting.rewards.scoring import task_scorer
        from prompting.tasks.task_creation import task_loop
        from prompting.tasks.task_sending import task_sender
        from prompting.weight_setting.weight_setter import weight_setter
        from shared.profiling import profiler

        logger.info("Starting Profiler...")
        asyncio.create_task(profiler.print_stats(), name="Profiler"),

        # -------- Duplicate of create_task_loop ----------
        logger.info("Starting AvailabilityCheckingLoop...")
        asyncio.create_task(availability_checking_loop.start())

        logger.info("Starting TaskSender...")
        asyncio.create_task(task_sender.start(task_queue, scoring_queue))

        logger.info("Starting TaskLoop...")
        asyncio.create_task(task_loop.start(task_queue, scoring_queue))
        # -------------------------------------------------

        logger.info("Starting ModelScheduler...")
        asyncio.create_task(model_scheduler.start(scoring_queue), name="ModelScheduler"),
        logger.info("Starting TaskScorer...")
        asyncio.create_task(task_scorer.start(scoring_queue, reward_events), name="TaskScorer"),
        logger.info("Starting WeightSetter...")
        asyncio.create_task(weight_setter.start(reward_events))

        # Main monitoring loop
        start = time.time()

        logger.info("Starting Main Monitoring Loop...")
        while True:
            await asyncio.sleep(5)
            current_time = time.time()
            time_diff = current_time - start
            start = current_time

            # Check if all tasks are still running
            logger.debug(f"Running {time_diff:.2f} seconds")
            logger.debug(f"Number of tasks in Task Queue: {len(task_queue)}")
            logger.debug(f"Number of tasks in Scoring Queue: {len(scoring_queue)}")
            logger.debug(f"Number of tasks in Reward Events: {len(reward_events)}")

    asyncio.run(spawn_loops(task_queue, scoring_queue, reward_events))


def start_api(scoring_queue, reward_events):
    async def start():
        from prompting.api.api import start_scoring_api  # noqa: F401
        import bittensor as bt

<<<<<<< HEAD
        try:
            external_ip = requests.get("https://checkip.amazonaws.com").text.strip()
            netaddr.IPAddress(external_ip)
                
            serve_success = serve_extrinsic(
                subtensor=shared_settings.SUBTENSOR,
                wallet=shared_settings.WALLET,
                ip=external_ip,
                port=shared_settings.SCORING_API_PORT,
                protocol=4,
                netuid=shared_settings.NETUID,
            )

        except Exception as e: 
            logger.warning(f"Failed to serve scoring api to chain: {e}")
=======
        # TODO: We should not use 2 availability loops for each process, in reality
        # we should only be sharing the miner availability data between processes.
        from prompting.miner_availability.miner_availability import availability_checking_loop

        asyncio.create_task(availability_checking_loop.start())

>>>>>>> dc02c71f
        await start_scoring_api(scoring_queue, reward_events)

        while True:
            await asyncio.sleep(10)
            logger.debug("Running API...")

    asyncio.run(start())


# def create_task_loop(task_queue, scoring_queue):
#     async def start(task_queue, scoring_queue):
#         logger.info("Starting AvailabilityCheckingLoop...")
#         asyncio.create_task(availability_checking_loop.start())

#         logger.info("Starting TaskSender...")
#         asyncio.create_task(task_sender.start(task_queue, scoring_queue))

#         logger.info("Starting TaskLoop...")
#         asyncio.create_task(task_loop.start(task_queue, scoring_queue))
#         while True:
#             await asyncio.sleep(10)
#             logger.debug("Running task loop...")

#     asyncio.run(start(task_queue, scoring_queue))


async def main():
    # will start checking the availability of miners at regular intervals, needed for API and Validator
    with torch.multiprocessing.Manager() as manager:
        reward_events = manager.list()
        scoring_queue = manager.list()
        task_queue = manager.list()

        # Create process pool for managed processes
        processes = []

        try:
            # # Start checking the availability of miners at regular intervals

            if shared_settings.DEPLOY_SCORING_API:
                # Use multiprocessing to bypass API blocking issue
                api_process = mp.Process(target=start_api, args=(scoring_queue, reward_events), name="API_Process")
                api_process.start()
                processes.append(api_process)

            loop_process = mp.Process(
                target=create_loop_process, args=(task_queue, scoring_queue, reward_events), name="LoopProcess"
            )
            # task_loop_process = mp.Process(
            #     target=create_task_loop, args=(task_queue, scoring_queue), name="TaskLoopProcess"
            # )
            loop_process.start()
            # task_loop_process.start()
            processes.append(loop_process)
            # processes.append(task_loop_process)
            GPUInfo.log_gpu_info()

            step = 0
            while True:
                await asyncio.sleep(30)
                if (
                    shared_settings.SUBTENSOR.get_current_block()
                    - shared_settings.METAGRAPH.last_update[shared_settings.UID]
                    > 500
                    and step > 120
                ):
                    logger.warning(
                        f"UPDATES HAVE STALED FOR {shared_settings.SUBTENSOR.get_current_block() - shared_settings.METAGRAPH.last_update[shared_settings.UID]} BLOCKS AND {step} STEPS"
                    )
                    logger.warning(
                        f"STALED: {shared_settings.SUBTENSOR.get_current_block()}, {shared_settings.METAGRAPH.block}"
                    )
                    sys.exit(1)
                step += 1

        except Exception as e:
            logger.error(f"Main loop error: {e}")
            raise
        finally:
            wandb.teardown()
            # Clean up processes
            for process in processes:
                if process.is_alive():
                    process.terminate()
                    process.join()


# The main function parses the configuration and runs the validator.
if __name__ == "__main__":
    asyncio.run(main())<|MERGE_RESOLUTION|>--- conflicted
+++ resolved
@@ -84,9 +84,14 @@
 def start_api(scoring_queue, reward_events):
     async def start():
         from prompting.api.api import start_scoring_api  # noqa: F401
+
+        # TODO: We should not use 2 availability loops for each process, in reality
+        # we should only be sharing the miner availability data between processes.
+        from prompting.miner_availability.miner_availability import availability_checking_loop
+
+        asyncio.create_task(availability_checking_loop.start())
         import bittensor as bt
 
-<<<<<<< HEAD
         try:
             external_ip = requests.get("https://checkip.amazonaws.com").text.strip()
             netaddr.IPAddress(external_ip)
@@ -102,14 +107,6 @@
 
         except Exception as e: 
             logger.warning(f"Failed to serve scoring api to chain: {e}")
-=======
-        # TODO: We should not use 2 availability loops for each process, in reality
-        # we should only be sharing the miner availability data between processes.
-        from prompting.miner_availability.miner_availability import availability_checking_loop
-
-        asyncio.create_task(availability_checking_loop.start())
-
->>>>>>> dc02c71f
         await start_scoring_api(scoring_queue, reward_events)
 
         while True:
