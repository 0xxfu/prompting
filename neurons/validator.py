--- conflicted
+++ resolved
@@ -47,28 +47,6 @@
         from prompting.tasks.task_creation import task_loop
         from shared.profiling import profiler
 
-<<<<<<< HEAD
-        logger.info("Starting Profiler...")
-        asyncio.create_task(profiler.print_stats(), name="Profiler"),
-
-        # -------- Duplicate of create_task_loop ----------
-        logger.info("Starting AvailabilityCheckingLoop...")
-        asyncio.create_task(availability_checking_loop.start())
-
-        logger.info("Starting TaskSender...")
-        asyncio.create_task(task_sender.start(task_queue, scoring_queue))
-
-        logger.info("Starting TaskLoop...")
-        asyncio.create_task(task_loop.start(task_queue, scoring_queue))
-        # -------------------------------------------------
-
-        logger.info("Starting ModelScheduler...")
-        asyncio.create_task(model_scheduler.start(scoring_queue), name="ModelScheduler"),
-        logger.info("Starting TaskScorer...")
-        asyncio.create_task(task_scorer.start(task_queue, scoring_queue, reward_events), name="TaskScorer"),
-        logger.info("Starting WeightSetter...")
-        asyncio.create_task(weight_setter.start(reward_events))
-=======
         logger.info("Starting loops...")
         profile = asyncio.create_task(profiler.print_stats(), name="Profiler")
         # TODO: Revisit why do we need simultaneous loops?
@@ -78,7 +56,6 @@
             task_scorer.start(model_scheduler, scoring_queue, reward_events, simultaneous_loops=1), name="TaskScorer"
         )
         all_tasks = [profile, tasks, models, scorer]
->>>>>>> 14ea0129
 
         while True:
             await asyncio.sleep(5)
