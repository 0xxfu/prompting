import httpx
import requests
from loguru import logger

<<<<<<< HEAD
from shared.epistula import create_header_hook
from shared.loop_runner import AsyncLoopRunner
from shared.settings import shared_settings
from validator_api.validator_forwarding import ValidatorRegistry

validator_registry = ValidatorRegistry()

# make class w/ getter that yields validator_axon (creates from shared_settings) based on criterea (stake*x*Y)


# TODO: Modify this so that all the forwarded responses are sent in a single request. This is both more efficient but
# also means that on the validator side all responses are scored at once, speeding up the scoring process.
async def forward_response(uids: int, body: dict[str, any], chunks: list[str]):
    uids = [int(u) for u in uids]
    chunk_dict = {u: c for u, c in zip(uids, chunks)}
    logger.info(f"Forwarding response from uid {uids} to scoring with body: {body} and chunks: {chunks}")

    if body.get("task") != "InferenceTask" and body.get("task") != "WebRetrievalTask":
        logger.debug(f"Skipping forwarding for non- inference/web retrieval task: {body.get('task')}")
        return

    # call - class w/ getter that yields validator_axon based on criterea (stake*x*Y)
    # validator_axon = class(shared_settings.METAGRAPH)
    try:
        vali_uid, vali_axon, vali_hotkey = validator_registry.get_available_axon()
    except Exception as e:
        logger.warning(e)
        vali_uid, vali_axon = None, None
    if not vali_uid:
        logger.warning(
            "Unable to get an available validator, either through spot-checking restrictions or errors, skipping scoring"
        )
        return

    url = f"http://{vali_axon}/scoring"
    payload = {"body": body, "chunks": chunk_dict, "uid": uids}
    # Create an AsyncClient that attaches the header hook.
    # The header hook is created by passing the wallet’s hotkey and the axon’s hotkey.
    # Adjust the attribute access as needed depending on how your axon object is defined.
    async with httpx.AsyncClient(
        timeout=httpx.Timeout(connect=5, read=5, write=5),
        event_hooks={"request": [create_header_hook(shared_settings.WALLET.hotkey, vali_hotkey)]},
    ) as client:
        try:
            response = await client.post(
                url,
                json=payload,
                headers={
                    "Content-Type": "application/json",
                },
            )
            if response.status_code == 200:
                logger.info(f"Forwarding response completed with status {response.status_code}")
            else:
                logger.exception(
                    f"Forwarding response uid {uids} failed with status {response.status_code} and payload {payload}"
                )
            # Update the validator registry with the response status code.
            validator_registry.update_validators(uid=vali_uid, response_code=response.status_code)
        except Exception as e:
            logger.exception(f"Exception during forwarding response: {e}")


=======
from shared import settings
from shared.loop_runner import AsyncLoopRunner
>>>>>>> 8eb5b7bb
from shared.uids import get_uids

shared_settings = settings.shared_settings


class UpdateMinerAvailabilitiesForAPI(AsyncLoopRunner):
    miner_availabilities: dict[int, dict] = {}

    async def run_step(self):
        try:
            response = requests.post(
                f"http://{shared_settings.VALIDATOR_API}/miner_availabilities/miner_availabilities",
                headers={"accept": "application/json", "Content-Type": "application/json"},
                json=get_uids(sampling_mode="all"),
                timeout=10,
            )

            self.miner_availabilities = response.json()
        except Exception as e:
            logger.exception(f"Error while updating miner availabilities for API: {e}")
        tracked_availabilities = [m for m in self.miner_availabilities.values() if m is not None]
        logger.debug(
            f"MINER AVAILABILITIES UPDATED, TRACKED: {len(tracked_availabilities)}, UNTRACKED: {len(self.miner_availabilities) - len(tracked_availabilities)}"
        )


update_miner_availabilities_for_api = UpdateMinerAvailabilitiesForAPI()


def filter_available_uids(task: str | None = None, model: str | None = None) -> list[int]:
    """
    Filter UIDs based on task and model availability.

    Args:
        uids: List of UIDs to filter
        task: Task type to check availability for, or None if any task is acceptable
        model: Model name to check availability for, or None if any model is acceptable

    Returns:
        List of UIDs that can serve the requested task/model combination
    """
    filtered_uids = []

    for uid in get_uids(sampling_mode="all"):
        # Skip if miner data is None/unavailable
        if update_miner_availabilities_for_api.miner_availabilities.get(str(uid)) is None:
            continue

        miner_data = update_miner_availabilities_for_api.miner_availabilities[str(uid)]

        # Check task availability if specified
        if task is not None:
            if not miner_data["task_availabilities"].get(task, False):
                continue

        # Check model availability if specified
        if model is not None:
            if not miner_data["llm_model_availabilities"].get(model, False):
                continue

        filtered_uids.append(uid)

    return filtered_uids<|MERGE_RESOLUTION|>--- conflicted
+++ resolved
@@ -2,74 +2,8 @@
 import requests
 from loguru import logger
 
-<<<<<<< HEAD
 from shared.epistula import create_header_hook
 from shared.loop_runner import AsyncLoopRunner
-from shared.settings import shared_settings
-from validator_api.validator_forwarding import ValidatorRegistry
-
-validator_registry = ValidatorRegistry()
-
-# make class w/ getter that yields validator_axon (creates from shared_settings) based on criterea (stake*x*Y)
-
-
-# TODO: Modify this so that all the forwarded responses are sent in a single request. This is both more efficient but
-# also means that on the validator side all responses are scored at once, speeding up the scoring process.
-async def forward_response(uids: int, body: dict[str, any], chunks: list[str]):
-    uids = [int(u) for u in uids]
-    chunk_dict = {u: c for u, c in zip(uids, chunks)}
-    logger.info(f"Forwarding response from uid {uids} to scoring with body: {body} and chunks: {chunks}")
-
-    if body.get("task") != "InferenceTask" and body.get("task") != "WebRetrievalTask":
-        logger.debug(f"Skipping forwarding for non- inference/web retrieval task: {body.get('task')}")
-        return
-
-    # call - class w/ getter that yields validator_axon based on criterea (stake*x*Y)
-    # validator_axon = class(shared_settings.METAGRAPH)
-    try:
-        vali_uid, vali_axon, vali_hotkey = validator_registry.get_available_axon()
-    except Exception as e:
-        logger.warning(e)
-        vali_uid, vali_axon = None, None
-    if not vali_uid:
-        logger.warning(
-            "Unable to get an available validator, either through spot-checking restrictions or errors, skipping scoring"
-        )
-        return
-
-    url = f"http://{vali_axon}/scoring"
-    payload = {"body": body, "chunks": chunk_dict, "uid": uids}
-    # Create an AsyncClient that attaches the header hook.
-    # The header hook is created by passing the wallet’s hotkey and the axon’s hotkey.
-    # Adjust the attribute access as needed depending on how your axon object is defined.
-    async with httpx.AsyncClient(
-        timeout=httpx.Timeout(connect=5, read=5, write=5),
-        event_hooks={"request": [create_header_hook(shared_settings.WALLET.hotkey, vali_hotkey)]},
-    ) as client:
-        try:
-            response = await client.post(
-                url,
-                json=payload,
-                headers={
-                    "Content-Type": "application/json",
-                },
-            )
-            if response.status_code == 200:
-                logger.info(f"Forwarding response completed with status {response.status_code}")
-            else:
-                logger.exception(
-                    f"Forwarding response uid {uids} failed with status {response.status_code} and payload {payload}"
-                )
-            # Update the validator registry with the response status code.
-            validator_registry.update_validators(uid=vali_uid, response_code=response.status_code)
-        except Exception as e:
-            logger.exception(f"Exception during forwarding response: {e}")
-
-
-=======
-from shared import settings
-from shared.loop_runner import AsyncLoopRunner
->>>>>>> 8eb5b7bb
 from shared.uids import get_uids
 
 shared_settings = settings.shared_settings
