import asyncio
import json
import random
import time
import uuid

import numpy as np
from fastapi import APIRouter, Depends, Header, HTTPException, Request
from loguru import logger
from openai.types.chat.chat_completion_chunk import ChatCompletionChunk, Choice, ChoiceDelta
from starlette.responses import StreamingResponse

from shared import settings
from shared.epistula import SynapseStreamResult, query_miners
from validator_api import scoring_queue
from validator_api.api_management import _keys
from validator_api.chat_completion import chat_completion
from validator_api.mixture_of_miners import mixture_of_miners
from validator_api.test_time_inference import generate_response
from validator_api.utils import filter_available_uids

shared_settings = settings.shared_settings

router = APIRouter()
N_MINERS = 5


def validate_api_key(api_key: str = Header(...)):
    if api_key not in _keys:
        raise HTTPException(status_code=403, detail="Invalid API key")
    return _keys[api_key]


@router.post("/v1/chat/completions")
async def completions(request: Request, api_key: str = Depends(validate_api_key)):
    """Main endpoint that handles both regular and mixture of miners chat completion."""
    try:
        body = await request.json()
        body["seed"] = int(body.get("seed") or random.randint(0, 1000000))
        uids = body.get("uids") or filter_available_uids(
            task=body.get("task"), model=body.get("model"), test=shared_settings.API_TEST_MODE, n_miners=N_MINERS
        )
        if not uids:
            raise HTTPException(status_code=500, detail="No available miners")

        # Choose between regular completion and mixture of miners.
        if body.get("test_time_inference", False):
            return await test_time_inference(body["messages"], body.get("model", None))
        if body.get("mixture", False):
            return await mixture_of_miners(body, uids=uids)
        else:
            return await chat_completion(body, uids=uids)

    except Exception as e:
        logger.exception(f"Error in chat completion: {e}")
        return StreamingResponse(content="Internal Server Error", status_code=500)


@router.post("/web_retrieval")
async def web_retrieval(search_query: str, n_miners: int = 10, n_results: int = 5, max_response_time: int = 10):
    uids = filter_available_uids(task="WebRetrievalTask", test=shared_settings.API_TEST_MODE, n_miners=n_miners)
    if not uids:
        raise HTTPException(status_code=500, detail="No available miners")
<<<<<<< HEAD
    uids = random.sample(uids, min(len(uids), n_miners))
    # logger.debug(f"🔍 Querying uids: {uids}")
=======
    logger.debug(f"🔍 Querying uids: {uids}")
>>>>>>> 5f9384d0
    if len(uids) == 0:
        logger.warning("No available miners. This should already have been caught earlier.")
        return

    body = {
        "seed": random.randint(0, 1_000_000),
        "sampling_parameters": shared_settings.SAMPLING_PARAMS,
        "task": "WebRetrievalTask",
        "target_results": n_results,
        "timeout": max_response_time,
        "messages": [
            {"role": "user", "content": search_query},
        ],
    }

    timeout_seconds = 30
    stream_results = await query_miners(uids, body, timeout_seconds)
    results = [
        "".join(res.accumulated_chunks)
        for res in stream_results
        if isinstance(res, SynapseStreamResult) and res.accumulated_chunks
    ]
    distinct_results = list(np.unique(results))
    # logger.info(
    #         f"🔍 Collected responses from {len(stream_results)} miners. {len(results)} responded successfully with a total of {len(distinct_results)} distinct results"
    #     )
    loaded_results = []
    for result in distinct_results:
        try:
            loaded_results.append(json.loads(result))
            logger.info(f"🔍 Result: {result}")
        except Exception:
            logger.error(f"🔍 Result: {result}")
    if len(loaded_results) == 0:
        raise HTTPException(status_code=500, detail="No miner responded successfully")

    chunks = [res.accumulated_chunks if res and res.accumulated_chunks else [] for res in stream_results]
    asyncio.create_task(scoring_queue.scoring_queue.append_response(uids=uids, body=body, chunks=chunks))
    return loaded_results


@router.post("/test_time_inference")
async def test_time_inference(messages: list[dict], model: str = None):
    async def create_response_stream(messages):
        async for steps, total_thinking_time in generate_response(messages, model=model):
            if total_thinking_time is not None:
                # logger.info(f"**Total thinking time: {total_thinking_time:.2f} seconds**")
                pass
            yield steps, total_thinking_time

    # Create a streaming response that yields each step
    async def stream_steps():
        try:
            i = 0
            async for steps, thinking_time in create_response_stream(messages):
                i += 1
                yield "data: " + ChatCompletionChunk(
                    id=str(uuid.uuid4()),
                    created=int(time.time()),
                    model=model or "None",
                    object="chat.completion.chunk",
                    choices=[
                        Choice(index=i, delta=ChoiceDelta(content=f"## {steps[-1][0]}\n\n{steps[-1][1]}" + "\n\n"))
                    ],
                ).model_dump_json() + "\n\n"
        except Exception as e:
            logger.exception(f"Error during streaming: {e}")
            yield f'data: {{"error": "Internal Server Error: {str(e)}"}}\n\n'
        finally:
            yield "data: [DONE]\n\n"

    return StreamingResponse(
        stream_steps(),
        media_type="text/event-stream",
        headers={
            "Cache-Control": "no-cache",
            "Connection": "keep-alive",
        },
    )<|MERGE_RESOLUTION|>--- conflicted
+++ resolved
@@ -61,12 +61,9 @@
     uids = filter_available_uids(task="WebRetrievalTask", test=shared_settings.API_TEST_MODE, n_miners=n_miners)
     if not uids:
         raise HTTPException(status_code=500, detail="No available miners")
-<<<<<<< HEAD
+        
     uids = random.sample(uids, min(len(uids), n_miners))
     # logger.debug(f"🔍 Querying uids: {uids}")
-=======
-    logger.debug(f"🔍 Querying uids: {uids}")
->>>>>>> 5f9384d0
     if len(uids) == 0:
         logger.warning("No available miners. This should already have been caught earlier.")
         return
