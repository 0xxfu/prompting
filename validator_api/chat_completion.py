import asyncio
import json
import math
import random
import time
from typing import Any, AsyncGenerator, Callable, List, Optional

from fastapi import HTTPException
from fastapi.responses import StreamingResponse
from loguru import logger

from shared.epistula import make_openai_query
from shared.settings import shared_settings
from validator_api import scoring_queue
from validator_api.utils import filter_available_uids


async def peek_until_valid_chunk(
    response: AsyncGenerator, is_valid_chunk: Callable[[Any], bool]
) -> tuple[Optional[Any], Optional[AsyncGenerator]]:
    """
    Keep reading chunks until we find a 'valid' one or run out of chunks.
    Return (first_valid_chunk, a_generator_of_all_chunks_including_this_one).
    If no chunks or no valid chunks, return (None, None).
    """
    consumed = []
    valid_chunk = None

    try:
        async for chunk in response:
            consumed.append(chunk)
            if is_valid_chunk(chunk):
                valid_chunk = chunk
                break  # we found our valid chunk
    except StopAsyncIteration:
        # no more chunks
        pass

    if not consumed or valid_chunk is None:
        # Either the generator is empty or we never found a valid chunk
        return None, None

    # Rebuild a generator from the chunks we already consumed
    # plus any remaining chunks that weren't pulled yet.
    async def rebuilt_generator() -> AsyncGenerator:
        # yield everything we consumed
        for c in consumed:
            yield c
        # yield anything else still left in 'response'
        async for c in response:
            yield c

    return valid_chunk, rebuilt_generator()


def is_valid_chunk(chunk: Any) -> bool:
    if chunk:
        return (
            hasattr(chunk, "choices")
            and len(chunk.choices) > 0
            and getattr(chunk.choices[0].delta, "content", None) is not None
        )


async def peek_first_chunk(
    response: AsyncGenerator,
) -> tuple[Optional[any], Optional[AsyncGenerator]]:
    """
    Pull one chunk from the async generator and return:
      (the_chunk, a_new_generator_that_includes_this_chunk)
    If the generator is empty, return (None, None).
    """
    try:
        first_chunk = await anext(response)  # or: await anext(response, default=None) in Python 3.10+
    except StopAsyncIteration:
        # Generator is empty
        return None, None

    # At this point, we have the first chunk. We need to rebuild a generator
    # that yields this chunk first, then yields the rest of the original response.
    async def reconstructed_response() -> AsyncGenerator:
        yield first_chunk
        async for c in response:
            yield c

    return first_chunk, reconstructed_response()


async def stream_from_first_response(
    responses: List[asyncio.Task],
    collected_chunks_list: List[List[str]],
    body: dict[str, any],
    uids: List[int],
    timings_list: List[List[float]],
) -> AsyncGenerator[str, None]:
    first_valid_response = None
    response_start_time = time.monotonic()
    try:
        # Keep looping until we find a valid response or run out of tasks
        while responses and first_valid_response is None:
            done, pending = await asyncio.wait(responses, return_when=asyncio.FIRST_COMPLETED)

            for task in done:
                responses.remove(task)
                try:
                    response = await task  # This is (presumably) an async generator

                    if not response or isinstance(response, Exception):
                        continue
                    # Peak at the first chunk
                    first_chunk, rebuilt_generator = await peek_until_valid_chunk(response, is_valid_chunk)
                    if first_chunk is None:
                        continue

                    first_valid_response = rebuilt_generator
                    break

                except Exception as e:
                    logger.error(f"Error in miner response: {e}")
                    # just skip and continue to the next task

        if first_valid_response is None:
            logger.error("No valid response received from any miner")
            yield 'data: {"error": "502 - No valid response received"}\n\n'
            return

        # Stream the first valid response
        chunks_received = False
        async for chunk in first_valid_response:
            # Safely handle the chunk
            if not chunk.choices or not chunk.choices[0].delta:
                continue

            content = getattr(chunk.choices[0].delta, "content", None)
            if content is None:
                continue

            chunks_received = True
            timings_list[0].append(time.monotonic() - response_start_time)
            collected_chunks_list[0].append(content)
            yield f"data: {json.dumps(chunk.model_dump())}\n\n"

        if not chunks_received:
            logger.error("Stream is empty: No chunks were received")
            yield 'data: {"error": "502 - Response is empty"}\n\n'

        yield "data: [DONE]\n\n"

        # Continue collecting remaining responses in background for scoring
        remaining = asyncio.gather(*pending, return_exceptions=True)
        remaining_tasks = asyncio.create_task(
            collect_remaining_responses(
                remaining=remaining,
                collected_chunks_list=collected_chunks_list,
                body=body,
                uids=uids,
                timings_list=timings_list,
                response_start_time=response_start_time,
            )
        )
        await remaining_tasks
        asyncio.create_task(
            scoring_queue.scoring_queue.append_response(
                uids=uids, body=body, chunks=collected_chunks_list, timings=timings_list
            )
        )

    except asyncio.CancelledError:
        logger.info("Client disconnected, streaming cancelled")
        for task in responses:
            task.cancel()
        raise
    except Exception as e:
        logger.exception(f"Error during streaming: {e}")
        yield 'data: {"error": "Internal server Error"}\n\n'


async def collect_remaining_responses(
    remaining: asyncio.Task,
    collected_chunks_list: List[List[str]],
    body: dict[str, any],
    uids: List[int],
    timings_list: List[List[float]],
    response_start_time: float,
):
    """Collect remaining responses for scoring without blocking the main response."""
    try:
        responses = await remaining
        logger.debug(f"responses to forward: {responses}")
        for i, response in enumerate(responses):
            if isinstance(response, Exception):
                logger.error(f"Error collecting response from uid {uids[i+1]}: {response}")
                continue

            async for chunk in response:
                if not chunk.choices or not chunk.choices[0].delta:
                    continue
                content = getattr(chunk.choices[0].delta, "content", None)
                if content is None:
                    continue
                timings_list[i + 1].append(time.monotonic() - response_start_time)
                collected_chunks_list[i + 1].append(content)

    except Exception as e:
        logger.exception(f"Error collecting remaining responses: {e}")


async def get_response_from_miner(body: dict[str, any], uid: int, timeout_seconds: int) -> tuple:
    """Get response from a single miner."""
    return await make_openai_query(
        metagraph=shared_settings.METAGRAPH,
        wallet=shared_settings.WALLET,
        body=body,
        uid=uid,
        stream=False,
        timeout_seconds=timeout_seconds,
    )


async def chat_completion(
    body: dict[str, any], uids: Optional[list[int]] = None, num_miners: int = 10
) -> tuple | StreamingResponse:
    """Handle chat completion with multiple miners in parallel."""
    body["seed"] = int(body.get("seed") or random.randint(0, 1000000))
    if not uids:
        uids = body.get("uids") or filter_available_uids(
            task=body.get("task"), model=body.get("model"), test=shared_settings.API_TEST_MODE, n_miners=num_miners
        )
        if not uids:
            raise HTTPException(status_code=500, detail="No available miners")
        uids = random.sample(uids, min(len(uids), num_miners))

    logger.debug(f"Querying uids {uids}")
    STREAM = body.get("stream", False)

    # Initialize chunks collection for each miner
<<<<<<< HEAD
    collected_chunks_list = [[] for _ in selected_uids]
    timings_list = [[] for _ in selected_uids]
=======
    collected_chunks_list = [[] for _ in uids]
>>>>>>> 5f9384d0

    timeout_seconds = max(
        30, max(0, math.floor(math.log2(body["sampling_parameters"].get("max_new_tokens", 256) / 256))) * 10 + 30
    )
    if STREAM:
        # Create tasks for all miners
        response_tasks = [
            asyncio.create_task(
                make_openai_query(
                    shared_settings.METAGRAPH, shared_settings.WALLET, timeout_seconds, body, uid, stream=True
                )
            )
            for uid in uids
        ]

        return StreamingResponse(
<<<<<<< HEAD
            stream_from_first_response(response_tasks, collected_chunks_list, body, selected_uids, timings_list),
=======
            stream_from_first_response(response_tasks, collected_chunks_list, body, uids),
>>>>>>> 5f9384d0
            media_type="text/event-stream",
            headers={
                "Cache-Control": "no-cache",
                "Connection": "keep-alive",
            },
        )
    else:
        # For non-streaming requests, wait for first valid response
        response_tasks = [
            asyncio.create_task(get_response_from_miner(body=body, uid=uid, timeout_seconds=timeout_seconds))
            for uid in uids
        ]

        first_valid_response = None
        collected_responses = []

        while response_tasks and first_valid_response is None:
            done, pending = await asyncio.wait(response_tasks, return_when=asyncio.FIRST_COMPLETED)

            for task in done:
                try:
                    response = await task
                    if response and isinstance(response, tuple):
                        if first_valid_response is None:
                            first_valid_response = response
                        collected_responses.append(response)
                except Exception as e:
                    logger.error(f"Error in miner response: {e}")
                response_tasks.remove(task)

        if first_valid_response is None:
            raise HTTPException(status_code=502, detail="No valid response received")

        return first_valid_response[0]  # Return only the response object, not the chunks<|MERGE_RESOLUTION|>--- conflicted
+++ resolved
@@ -234,12 +234,8 @@
     STREAM = body.get("stream", False)
 
     # Initialize chunks collection for each miner
-<<<<<<< HEAD
-    collected_chunks_list = [[] for _ in selected_uids]
-    timings_list = [[] for _ in selected_uids]
-=======
-    collected_chunks_list = [[] for _ in uids]
->>>>>>> 5f9384d0
+sels]
+    timings_list = [[] for _ in uids]
 
     timeout_seconds = max(
         30, max(0, math.floor(math.log2(body["sampling_parameters"].get("max_new_tokens", 256) / 256))) * 10 + 30
@@ -256,11 +252,7 @@
         ]
 
         return StreamingResponse(
-<<<<<<< HEAD
-            stream_from_first_response(response_tasks, collected_chunks_list, body, selected_uids, timings_list),
-=======
-            stream_from_first_response(response_tasks, collected_chunks_list, body, uids),
->>>>>>> 5f9384d0
+            stream_from_first_response(response_tasks, collected_chunks_list, body, uids, timings_list),
             media_type="text/event-stream",
             headers={
                 "Cache-Control": "no-cache",
