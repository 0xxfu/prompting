--- conflicted
+++ resolved
@@ -197,19 +197,6 @@
     body: dict[str, any], uids: Optional[list[int]] = None, num_miners: int = 10
 ) -> tuple | StreamingResponse:
     """Handle chat completion with multiple miners in parallel."""
-<<<<<<< HEAD
-    # Get multiple UIDs if none specified
-    if uids is None:
-        uids = list(get_uids(sampling_mode="random", k=100))
-        if uids is None or len(uids) == 0:  # if not uids throws error, figure out how to fix
-            logger.error("No available miners found")
-            raise HTTPException(status_code=503, detail="No available miners found")
-        selected_uids = random.sample(uids, min(num_miners, len(uids)))
-    else:
-        selected_uids = uids[:num_miners]  # If UID is specified, only use that one
-
-    # logger.debug(f"Querying uids {selected_uids}")
-=======
     body["seed"] = int(body.get("seed") or random.randint(0, 1000000))
     if not uids:
         uids = body.get("uids") or filter_available_uids(
@@ -220,7 +207,7 @@
         uids = random.sample(uids, min(len(uids), num_miners))
 
     logger.debug(f"Querying uids {uids}")
->>>>>>> 5f9384d0
+
     STREAM = body.get("stream", False)
 
     # Initialize chunks collection for each miner
