import asyncio
import json
import math
import random
import time
from typing import Any, AsyncGenerator, Callable, List, Optional

from fastapi import HTTPException
from fastapi.responses import StreamingResponse
from loguru import logger

from shared import settings

shared_settings = settings.shared_settings

from shared.epistula import make_openai_query
from validator_api import scoring_queue
from validator_api.utils import filter_available_uids


async def peek_until_valid_chunk(
    response: AsyncGenerator, is_valid_chunk: Callable[[Any], bool]
) -> tuple[Optional[Any], Optional[AsyncGenerator]]:
    """
    Keep reading chunks until we find a 'valid' one or run out of chunks.
    Return (first_valid_chunk, a_generator_of_all_chunks_including_this_one).
    If no chunks or no valid chunks, return (None, None).
    """
    consumed = []
    valid_chunk = None

    try:
        async for chunk in response:
            consumed.append(chunk)
            if is_valid_chunk(chunk):
                valid_chunk = chunk
                break  # we found our valid chunk
    except StopAsyncIteration:
        # no more chunks
        pass

    if not consumed or valid_chunk is None:
        # Either the generator is empty or we never found a valid chunk
        return None, None

    # Rebuild a generator from the chunks we already consumed
    # plus any remaining chunks that weren't pulled yet.
    async def rebuilt_generator() -> AsyncGenerator:
        # yield everything we consumed
        for c in consumed:
            yield c
        # yield anything else still left in 'response'
        async for c in response:
            yield c

    return valid_chunk, rebuilt_generator()


def is_valid_chunk(chunk: Any) -> bool:
    if chunk:
        return (
            hasattr(chunk, "choices")
            and len(chunk.choices) > 0
            and getattr(chunk.choices[0].delta, "content", None) is not None
        )


async def peek_first_chunk(
    response: AsyncGenerator,
) -> tuple[Optional[any], Optional[AsyncGenerator]]:
    """
    Pull one chunk from the async generator and return:
      (the_chunk, a_new_generator_that_includes_this_chunk)
    If the generator is empty, return (None, None).
    """
    try:
        first_chunk = await anext(response)  # or: await anext(response, default=None) in Python 3.10+
    except StopAsyncIteration:
        # Generator is empty
        return None, None

    # At this point, we have the first chunk. We need to rebuild a generator
    # that yields this chunk first, then yields the rest of the original response.
    async def reconstructed_response() -> AsyncGenerator:
        yield first_chunk
        async for c in response:
            yield c

    return first_chunk, reconstructed_response()


async def stream_from_first_response(
    responses: List[asyncio.Task],
    collected_chunks_list: List[List[str]],
    body: dict[str, any],
    uids: List[int],
    timings_list: List[List[float]],
) -> AsyncGenerator[str, None]:
    first_valid_response = None
    response_start_time = time.monotonic()
    try:
        # Keep looping until we find a valid response or run out of tasks
        while responses and first_valid_response is None:
            done, pending = await asyncio.wait(responses, return_when=asyncio.FIRST_COMPLETED)

            for task in done:
                responses.remove(task)
                try:
                    response = await task  # This is (presumably) an async generator

                    if not response or isinstance(response, Exception):
                        continue
                    # Peak at the first chunk
                    first_chunk, rebuilt_generator = await peek_until_valid_chunk(response, is_valid_chunk)
                    if first_chunk is None:
                        continue

                    first_valid_response = rebuilt_generator
                    break

                except Exception as e:
                    logger.error(f"Error in miner response: {e}")
                    # just skip and continue to the next task

        if first_valid_response is None:
            logger.error("No valid response received from any miner")
            yield 'data: {"error": "502 - No valid response received"}\n\n'
            return

        # Stream the first valid response
        chunks_received = False
        async for chunk in first_valid_response:
            # Safely handle the chunk
            if not chunk.choices or not chunk.choices[0].delta:
                continue

            content = getattr(chunk.choices[0].delta, "content", None)
            if content is None:
                continue

            chunks_received = True
            timings_list[0].append(time.monotonic() - response_start_time)
            collected_chunks_list[0].append(content)
            yield f"data: {json.dumps(chunk.model_dump())}\n\n"

        if not chunks_received:
            logger.error("Stream is empty: No chunks were received")
            yield 'data: {"error": "502 - Response is empty"}\n\n'

        yield "data: [DONE]\n\n"

        # Continue collecting remaining responses in background for scoring
        remaining = asyncio.gather(*pending, return_exceptions=True)
        remaining_tasks = asyncio.create_task(
            collect_remaining_responses(
                remaining=remaining,
                collected_chunks_list=collected_chunks_list,
                body=body,
                uids=uids,
                timings_list=timings_list,
                response_start_time=response_start_time,
            )
        )
        await remaining_tasks
        asyncio.create_task(
            scoring_queue.scoring_queue.append_response(
                uids=uids, body=body, chunks=collected_chunks_list, timings=timings_list
            )
        )

    except asyncio.CancelledError:
        logger.info("Client disconnected, streaming cancelled")
        for task in responses:
            task.cancel()
        raise
    except Exception as e:
        logger.exception(f"Error during streaming: {e}")
        yield 'data: {"error": "Internal server Error"}\n\n'


async def collect_remaining_responses(
    remaining: asyncio.Task,
    collected_chunks_list: List[List[str]],
    body: dict[str, any],
    uids: List[int],
    timings_list: List[List[float]],
    response_start_time: float,
):
    """Collect remaining responses for scoring without blocking the main response."""
    try:
        responses = await remaining
        for i, response in enumerate(responses):
            if isinstance(response, Exception):
                logger.error(f"Error collecting response from uid {uids[i+1]}: {response}")
                continue

            async for chunk in response:
                if not chunk.choices or not chunk.choices[0].delta:
                    continue
                content = getattr(chunk.choices[0].delta, "content", None)
                if content is None:
                    continue
                timings_list[i + 1].append(time.monotonic() - response_start_time)
                collected_chunks_list[i + 1].append(content)

    except Exception as e:
        logger.exception(f"Error collecting remaining responses: {e}")


async def get_response_from_miner(body: dict[str, any], uid: int, timeout_seconds: int) -> tuple:
    """Get response from a single miner."""
    return await make_openai_query(
        metagraph=shared_settings.METAGRAPH,
        wallet=shared_settings.WALLET,
        body=body,
        uid=uid,
        stream=False,
        timeout_seconds=timeout_seconds,
    )


async def chat_completion(
    body: dict[str, any], uids: Optional[list[int]] = None, num_miners: int = 10
) -> tuple | StreamingResponse:
    """Handle chat completion with multiple miners in parallel."""
    body["seed"] = int(body.get("seed") or random.randint(0, 1000000))
    if not uids:
        uids = body.get("uids") or filter_available_uids(
            task=body.get("task"), model=body.get("model"), test=shared_settings.API_TEST_MODE, n_miners=num_miners
        )
        if not uids:
            raise HTTPException(status_code=500, detail="No available miners")
        uids = random.sample(uids, min(len(uids), num_miners))

<<<<<<< HEAD
=======
    logger.debug(f"Querying uids {uids}")
>>>>>>> be4e6f0a
    STREAM = body.get("stream", False)

    # Initialize chunks collection for each miner
    collected_chunks_list = [[] for _ in uids]
<<<<<<< HEAD
    timings_list = [[] for _ in uids]
=======
>>>>>>> be4e6f0a

    timeout_seconds = max(
        30, max(0, math.floor(math.log2(body["sampling_parameters"].get("max_new_tokens", 256) / 256))) * 10 + 30
    )
    if STREAM:
        # Create tasks for all miners
        response_tasks = [
            asyncio.create_task(
                make_openai_query(
                    shared_settings.METAGRAPH, shared_settings.WALLET, timeout_seconds, body, uid, stream=True
                )
            )
            for uid in uids
        ]

        return StreamingResponse(
<<<<<<< HEAD
            stream_from_first_response(response_tasks, collected_chunks_list, body, uids, timings_list),
=======
            stream_from_first_response(response_tasks, collected_chunks_list, body, uids),
>>>>>>> be4e6f0a
            media_type="text/event-stream",
            headers={
                "Cache-Control": "no-cache",
                "Connection": "keep-alive",
            },
        )
    else:
        # For non-streaming requests, wait for first valid response
        response_tasks = [
            asyncio.create_task(get_response_from_miner(body=body, uid=uid, timeout_seconds=timeout_seconds))
            for uid in uids
        ]

        first_valid_response = None
        collected_responses = []

        while response_tasks and first_valid_response is None:
            done, pending = await asyncio.wait(response_tasks, return_when=asyncio.FIRST_COMPLETED)

            for task in done:
                try:
                    response = await task
                    if response and isinstance(response, tuple):
                        if first_valid_response is None:
                            first_valid_response = response
                        collected_responses.append(response)
                except Exception as e:
                    logger.error(f"Error in miner response: {e}")
                response_tasks.remove(task)

        if first_valid_response is None:
            raise HTTPException(status_code=502, detail="No valid response received")

        return first_valid_response[0]  # Return only the response object, not the chunks<|MERGE_RESOLUTION|>--- conflicted
+++ resolved
@@ -13,8 +13,13 @@
 
 shared_settings = settings.shared_settings
 
+from shared import settings
+
+shared_settings = settings.shared_settings
+
 from shared.epistula import make_openai_query
 from validator_api import scoring_queue
+from validator_api.utils import filter_available_uids
 from validator_api.utils import filter_available_uids
 
 
@@ -232,18 +237,11 @@
             raise HTTPException(status_code=500, detail="No available miners")
         uids = random.sample(uids, min(len(uids), num_miners))
 
-<<<<<<< HEAD
-=======
-    logger.debug(f"Querying uids {uids}")
->>>>>>> be4e6f0a
     STREAM = body.get("stream", False)
 
     # Initialize chunks collection for each miner
     collected_chunks_list = [[] for _ in uids]
-<<<<<<< HEAD
     timings_list = [[] for _ in uids]
-=======
->>>>>>> be4e6f0a
 
     timeout_seconds = max(
         30, max(0, math.floor(math.log2(body["sampling_parameters"].get("max_new_tokens", 256) / 256))) * 10 + 30
@@ -260,11 +258,7 @@
         ]
 
         return StreamingResponse(
-<<<<<<< HEAD
             stream_from_first_response(response_tasks, collected_chunks_list, body, uids, timings_list),
-=======
-            stream_from_first_response(response_tasks, collected_chunks_list, body, uids),
->>>>>>> be4e6f0a
             media_type="text/event-stream",
             headers={
                 "Cache-Control": "no-cache",
@@ -275,6 +269,7 @@
         # For non-streaming requests, wait for first valid response
         response_tasks = [
             asyncio.create_task(get_response_from_miner(body=body, uid=uid, timeout_seconds=timeout_seconds))
+            for uid in uids
             for uid in uids
         ]
 
