--- conflicted
+++ resolved
@@ -1,4 +1,8 @@
 import pytest
+
+from prompting.tasks import Task
+from fixtures.task import CONTEXTS, TASKS
+from fixtures.llm import LLM_PIPELINE
 
 """
 What we want to test for each task:
@@ -13,27 +17,6 @@
 """
 
 
-<<<<<<< HEAD
-LLM_PIPELINE = MockPipeline("mock")
-CONTEXT = {"text": "This is a context.", "title": "this is a title"}
-
-TASKS = [
-        QuestionAnsweringTask,
-        SummarizationTask,
-        DebuggingTask,
-        MathTask,
-        DateQuestionAnsweringTask,
-    ]
-CONTEXTS = {
-    QuestionAnsweringTask: {"text": "This is a context.", "title": "this is a title", "categories": ['some','categories']},
-    SummarizationTask: {"text": "This is a context.", "title": "this is a title", "categories": ['some','categories']},
-    DebuggingTask: {"code": "This is code","repo_name":'prompting',"path":'this/is/a/path', "language":'python'},
-    MathTask: {"problem": "This is a problem","solution":'3.1415','topic':'math','subtopic':'calculus'},
-    DateQuestionAnsweringTask: {"section": "Events", "event":"1953 - Battle of Hastings in UK", 'date':"1 January"},
-}
-
-=======
->>>>>>> 3e1582e3
 # TODO: Math task only works when solution is floatable
 # TODO: DateQA only accepts section in {Births, Deaths, Events}
 # TODO: DateQA expect wiki entry for event
