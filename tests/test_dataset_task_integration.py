--- conflicted
+++ resolved
@@ -30,10 +30,5 @@
 @pytest.mark.parametrize("task", TASKS)
 def test_task_contains_reference(task: Task):
     context = CONTEXTS[task]
-<<<<<<< HEAD
     task = task(llm_pipeline=mock_llm_pipeline(), context=context)
-    assert task.reference is not None
-=======
-    task = task(llm_pipeline=LLM_PIPELINE, context=context)
-    assert task.reference is not None
->>>>>>> 1a4c69da
+    assert task.reference is not None